/* -----------------------------------------------------------------------------
 * Programmer(s): David J. Gardner, and Cody J. Balos @ LLNL
 * -----------------------------------------------------------------------------
 * SUNDIALS Copyright Start
 * Copyright (c) 2002-2023, Lawrence Livermore National Security
 * and Southern Methodist University.
 * All rights reserved.
 *
 * See the top-level LICENSE and NOTICE files for details.
 *
 * SPDX-License-Identifier: BSD-3-Clause
 * SUNDIALS Copyright End
 * -----------------------------------------------------------------------------
 * This is the header file for a generic nonlinear solver package. It defines
 * the SUNNonlinearSolver structure (_generic_SUNNonlinearSolver) which contains
 * the following fields:
 *   - an implementation-dependent 'content' field which contains any internal
 *     data required by the solver
 *   - an 'ops' filed which contains a structure listing operations acting on/by
 *     such solvers
 *
 * We consider iterative nonlinear solvers for systems in both root finding
 * (F(y) = 0) or fixed-point (G(y) = y) form. As a result, some of the routines
 * are applicable only to one type of nonlinear solver.
 * -----------------------------------------------------------------------------
 * This header file contains:
 *   - function types supplied to a SUNNonlinearSolver,
 *   - enumeration constants for SUNDIALS-defined nonlinear solver types,
 *   - type declarations for the _generic_SUNNonlinearSolver and
 *     _generic_SUNNonlinearSolver_Ops structures, as well as references to
 *     pointers to such structures (SUNNonlinearSolver),
 *   - prototypes for the nonlinear solver functions which operate
 *     on/by SUNNonlinearSolver objects, and
 *   - return codes for SUNLinearSolver objects.
 * -----------------------------------------------------------------------------
 * At a minimum, a particular implementation of a SUNNonlinearSolver must do the
 * following:
 *   - specify the 'content' field of a SUNNonlinearSolver,
 *   - implement the operations on/by the SUNNonlinearSovler objects,
 *   - provide a constructor routine for new SUNNonlinearSolver objects
 *
 * Additionally, a SUNNonlinearSolver implementation may provide the following:
 *   - "Set" routines to control solver-specific parameters/options
 *   - "Get" routines to access solver-specific performance metrics
 * ---------------------------------------------------------------------------*/

#ifndef _SUNNONLINEARSOLVER_H
#define _SUNNONLINEARSOLVER_H

#include <sundials/sundials_context.h>
#include <sundials/sundials_nvector.h>
#include <sundials/sundials_types.h>

#ifdef __cplusplus /* wrapper to enable C++ usage */
extern "C" {
#endif

/* -----------------------------------------------------------------------------
 *  Forward references for SUNNonlinearSolver types defined below
 * ---------------------------------------------------------------------------*/

/* Forward reference for pointer to SUNNonlinearSolver_Ops object */
typedef _SUNDIALS_STRUCT_ _generic_SUNNonlinearSolver_Ops* SUNNonlinearSolver_Ops;

/* Forward reference for pointer to SUNNonlinearSolver object */
typedef _SUNDIALS_STRUCT_ _generic_SUNNonlinearSolver* SUNNonlinearSolver;

/* -----------------------------------------------------------------------------
 * Integrator supplied function types
 * ---------------------------------------------------------------------------*/

typedef int (*SUNNonlinSolSysFn)(N_Vector y, N_Vector F, void* mem);

typedef int (*SUNNonlinSolLSetupFn)(sunbooleantype jbad, sunbooleantype* jcur, void* mem);

typedef int (*SUNNonlinSolLSolveFn)(N_Vector b, void* mem);

typedef int (*SUNNonlinSolConvTestFn)(SUNNonlinearSolver NLS, N_Vector y, N_Vector del, sunrealtype tol, N_Vector ewt,
                                      void* mem);

/* -----------------------------------------------------------------------------
 * SUNNonlinearSolver types
 * ---------------------------------------------------------------------------*/

typedef enum
{
  SUNNONLINEARSOLVER_ROOTFIND,
  SUNNONLINEARSOLVER_FIXEDPOINT
} SUNNonlinearSolver_Type;

/* -----------------------------------------------------------------------------
 * Generic definition of SUNNonlinearSolver
 * ---------------------------------------------------------------------------*/

/* Structure containing function pointers to nonlinear solver operations */
struct _generic_SUNNonlinearSolver_Ops
{
  SUNNonlinearSolver_Type (*gettype)(SUNNonlinearSolver);
  int (*initialize)(SUNNonlinearSolver);
  int (*setup)(SUNNonlinearSolver, N_Vector, void*);
<<<<<<< HEAD
  int (*solve)(SUNNonlinearSolver, N_Vector, N_Vector, N_Vector, realtype, booleantype, void*);
  /* DEPRECATED: use destroy instead */
=======
  int (*solve)(SUNNonlinearSolver, N_Vector, N_Vector, N_Vector, sunrealtype, sunbooleantype, void*);
>>>>>>> 314e8e07
  int (*free)(SUNNonlinearSolver);
  int (*destroy)(SUNNonlinearSolver);
  int (*setsysfn)(SUNNonlinearSolver, SUNNonlinSolSysFn);
  int (*setlsetupfn)(SUNNonlinearSolver, SUNNonlinSolLSetupFn);
  int (*setlsolvefn)(SUNNonlinearSolver, SUNNonlinSolLSolveFn);
  int (*setctestfn)(SUNNonlinearSolver, SUNNonlinSolConvTestFn, void*);
  int (*setmaxiters)(SUNNonlinearSolver, int);
  int (*getnumiters)(SUNNonlinearSolver, long int*);
  int (*getcuriter)(SUNNonlinearSolver, int*);
  int (*getnumconvfails)(SUNNonlinearSolver, long int*);
#ifdef __cplusplus
  _generic_SUNNonlinearSolver_Ops() = default;
#endif
};

/* A nonlinear solver is a structure with an implementation-dependent 'content'
   field, and a pointer to a structure of solver nonlinear solver operations
   corresponding to that implementation. */
struct _generic_SUNNonlinearSolver
{
  void* content;
  SUNNonlinearSolver_Ops ops;
  SUNContext sunctx;
#ifdef __cplusplus
  _generic_SUNNonlinearSolver() = default;
#endif
};

/* -----------------------------------------------------------------------------
 * Functions exported by SUNNonlinearSolver module
 * ---------------------------------------------------------------------------*/

/* empty constructor/destructor */
SUNDIALS_EXPORT SUNNonlinearSolver SUNNonlinSolNewEmpty(SUNContext sunctx);
SUNDIALS_EXPORT int SUNNonlinsolDestroyEmpty(SUNNonlinearSolver NLS);

SUNDIALS_DEPRECATED_MSG("Use SUNNonlinsolDestroyEmpty")
SUNDIALS_STATIC_INLINE 
void SUNNonlinsolFreeEmpty(SUNNonlinearSolver NLS) {
  SUNNonlinsolDestroyEmpty(NLS);
}

/* core functions */
SUNDIALS_EXPORT SUNNonlinearSolver_Type SUNNonlinSolGetType(SUNNonlinearSolver NLS);

SUNDIALS_EXPORT int SUNNonlinSolInitialize(SUNNonlinearSolver NLS);

SUNDIALS_EXPORT int SUNNonlinSolSetup(SUNNonlinearSolver NLS, N_Vector y, void* mem);

SUNDIALS_EXPORT int SUNNonlinSolSolve(SUNNonlinearSolver NLS, N_Vector y0, N_Vector y, N_Vector w, sunrealtype tol,
                                      sunbooleantype callLSetup, void* mem);

SUNDIALS_EXPORT int SUNNonlinSolDestroy(SUNNonlinearSolver NLS);

SUNDIALS_DEPRECATED_EXPORT_MSG("Use SUNNonlinSolDestroy")
SUNDIALS_STATIC_INLINE 
int SUNNonlinSolFree(SUNNonlinearSolver NLS) {
  return SUNNonlinSolDestroy(NLS);
}


/* set functions */
SUNDIALS_EXPORT int SUNNonlinSolSetSysFn(SUNNonlinearSolver NLS, SUNNonlinSolSysFn SysFn);

SUNDIALS_EXPORT int SUNNonlinSolSetLSetupFn(SUNNonlinearSolver NLS, SUNNonlinSolLSetupFn SetupFn);

SUNDIALS_EXPORT int SUNNonlinSolSetLSolveFn(SUNNonlinearSolver NLS, SUNNonlinSolLSolveFn SolveFn);

SUNDIALS_EXPORT int SUNNonlinSolSetConvTestFn(SUNNonlinearSolver NLS, SUNNonlinSolConvTestFn CTestFn, void* ctest_data);

SUNDIALS_EXPORT int SUNNonlinSolSetMaxIters(SUNNonlinearSolver NLS, int maxiters);

/* get functions */
SUNDIALS_EXPORT int SUNNonlinSolGetNumIters(SUNNonlinearSolver NLS, long int* niters);

SUNDIALS_EXPORT int SUNNonlinSolGetCurIter(SUNNonlinearSolver NLS, int* iter);

SUNDIALS_EXPORT int SUNNonlinSolGetNumConvFails(SUNNonlinearSolver NLS, long int* nconvfails);

/* -----------------------------------------------------------------------------
 * SUNNonlinearSolver return values
 * ---------------------------------------------------------------------------*/

#define SUN_NLS_SUCCESS 0 /* successful / converged */

/* Recoverable */
#define SUN_NLS_CONTINUE   +901 /* not converged, keep iterating      */
#define SUN_NLS_CONV_RECVR +902 /* convergece failure, try to recover */

/* Unrecoverable */
#define SUN_NLS_MEM_NULL     -901 /* memory argument is NULL            */
#define SUN_NLS_MEM_FAIL     -902 /* failed memory access / allocation  */
#define SUN_NLS_ILL_INPUT    -903 /* illegal function input             */
#define SUN_NLS_VECTOROP_ERR -904 /* failed NVector operation           */
#define SUN_NLS_EXT_FAIL     -905 /* failed in external library call    */

/* -----------------------------------------------------------------------------
 * SUNNonlinearSolver messages
 * ---------------------------------------------------------------------------*/

#if defined(SUNDIALS_EXTENDED_PRECISION)
#define SUN_NLS_MSG_RESIDUAL "\tnonlin. iteration %ld, nonlin. residual: %Lg\n"
#elif defined(SUNDIALS_DOUBLE_PRECISION)
#define SUN_NLS_MSG_RESIDUAL "\tnonlin. iteration %ld, nonlin. residual: %g\n"
#else
#define SUN_NLS_MSG_RESIDUAL "\tnonlin. iteration %ld, nonlin. residual: %g\n"
#endif

#ifdef __cplusplus
}
#endif

#endif<|MERGE_RESOLUTION|>--- conflicted
+++ resolved
@@ -98,12 +98,8 @@
   SUNNonlinearSolver_Type (*gettype)(SUNNonlinearSolver);
   int (*initialize)(SUNNonlinearSolver);
   int (*setup)(SUNNonlinearSolver, N_Vector, void*);
-<<<<<<< HEAD
-  int (*solve)(SUNNonlinearSolver, N_Vector, N_Vector, N_Vector, realtype, booleantype, void*);
+  int (*solve)(SUNNonlinearSolver, N_Vector, N_Vector, N_Vector, sunrealtype, sunbooleantype, void*);
   /* DEPRECATED: use destroy instead */
-=======
-  int (*solve)(SUNNonlinearSolver, N_Vector, N_Vector, N_Vector, sunrealtype, sunbooleantype, void*);
->>>>>>> 314e8e07
   int (*free)(SUNNonlinearSolver);
   int (*destroy)(SUNNonlinearSolver);
   int (*setsysfn)(SUNNonlinearSolver, SUNNonlinSolSysFn);
