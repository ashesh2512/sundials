--- conflicted
+++ resolved
@@ -36,11 +36,7 @@
 IF(DEFINED F90_ENABLE)
   PRINT_DEPRECATED(F90_ENABLE EXAMPLES_ENABLE_F90)
   FORCE_VARIABLE(EXAMPLES_ENABLE_F90 BOOL "Build ARKode Fortran90 examples" ${F90_ENABLE})
-<<<<<<< HEAD
   UNSET(F90_ENABLE CACHE)
-ENDIF()
-=======
-  UNSET(F90_ENABLE)
 ENDIF()
 
 if(DEFINED MPI_MPICC)
@@ -71,5 +67,4 @@
   print_deprecated(MPI_RUN_COMMAND MPIEXEC)
   force_variable(MPIEXEC FILEPATH "MPI run command" ${MPI_RUN_COMMAND})
   unset(MPI_RUN_COMMAND CACHE)
-endif()
->>>>>>> f691b5f7
+endif()