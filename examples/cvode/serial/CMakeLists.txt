--- conflicted
+++ resolved
@@ -30,12 +30,8 @@
   "cvRoberts_dns\;"
   "cvRoberts_dns_uw\;develop"
   "cvRoberts_dns_negsol\;develop"
-<<<<<<< HEAD
+  "cvRoberts_dns_constraints\;develop"
   #cvAdvDiffReac_kry\;develop" # not released
-=======
-  "cvRoberts_dns_constraints\;develop"
-  #cvAdvDiffReac_kry\;develop"
->>>>>>> d657e4dc
   )
 
 # Examples using LAPACK linear solvers
