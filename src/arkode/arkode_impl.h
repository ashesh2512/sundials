--- conflicted
+++ resolved
@@ -974,17 +974,10 @@
 int arkResVtolerance(ARKodeMem ark_mem, N_Vector rabstol);
 int arkResFtolerance(ARKodeMem ark_mem, ARKRwtFn rfun);
 int arkRootInit(ARKodeMem ark_mem, int nrtfn, ARKRootFn g);
-<<<<<<< HEAD
-int arkEvolve(ARKodeMem ark_mem, realtype tout, N_Vector yout,
-              realtype *tret, int itask);
-int arkGetDky(ARKodeMem ark_mem, realtype t, int k, N_Vector dky);
-void arkDestroy(void **arkode_mem);
-=======
 int arkEvolve(ARKodeMem ark_mem, sunrealtype tout, N_Vector yout,
               sunrealtype *tret, int itask);
 int arkGetDky(ARKodeMem ark_mem, sunrealtype t, int k, N_Vector dky);
-void arkFree(void **arkode_mem);
->>>>>>> 314e8e07
+void arkDestroy(void **arkode_mem);
 
 int arkWriteParameters(ARKodeMem ark_mem, FILE *fp);
 int arkPredict_MaximumOrder(ARKodeMem ark_mem, sunrealtype tau,
