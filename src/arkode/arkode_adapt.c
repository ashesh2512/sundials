/*---------------------------------------------------------------
 * Programmer(s): Daniel R. Reynolds @ SMU
 *---------------------------------------------------------------
 * SUNDIALS Copyright Start
 * Copyright (c) 2002-2023, Lawrence Livermore National Security
 * and Southern Methodist University.
 * All rights reserved.
 *
 * See the top-level LICENSE and NOTICE files for details.
 *
 * SPDX-License-Identifier: BSD-3-Clause
 * SUNDIALS Copyright End
 *---------------------------------------------------------------
 * This is the implementation file for ARKODE's time step
 * adaptivity utilities.
 *--------------------------------------------------------------*/

#include <stdio.h>
#include <stdlib.h>
#include <stdarg.h>
#include <string.h>

#include "arkode_impl.h"
#include <sundials/sundials_math.h>
#include <sundials/sundials_types.h>


/*---------------------------------------------------------------
  arkAdaptInit:

  This routine creates and sets default values in an
  ARKodeHAdaptMem structure.  This returns a non-NULL structure
  if no errors occurred, or a NULL value otherwise.
  ---------------------------------------------------------------*/
ARKodeHAdaptMem arkAdaptInit()
{
  ARKodeHAdaptMem hadapt_mem;

  /* allocate structure */
  hadapt_mem = (ARKodeHAdaptMem) malloc(sizeof(struct ARKodeHAdaptMemRec));
  if (hadapt_mem == NULL)  return(NULL);

  /* initialize values (default parameters are set in arkSetDefaults) */
  memset(hadapt_mem, 0, sizeof(struct ARKodeHAdaptMemRec));
  hadapt_mem->nst_acc  = 0;
  hadapt_mem->nst_exp  = 0;
  return(hadapt_mem);
}


/*---------------------------------------------------------------
  arkPrintAdaptMem

  This routine outputs the time step adaptivity memory structure
  to a specified file pointer.
  ---------------------------------------------------------------*/
void arkPrintAdaptMem(ARKodeHAdaptMem hadapt_mem, FILE *outfile)
{
  if (hadapt_mem != NULL) {
    fprintf(outfile, "ark_hadapt: etamax = %"RSYM"\n", hadapt_mem->etamax);
    fprintf(outfile, "ark_hadapt: etamx1 = %"RSYM"\n", hadapt_mem->etamx1);
    fprintf(outfile, "ark_hadapt: etamxf = %"RSYM"\n", hadapt_mem->etamxf);
    fprintf(outfile, "ark_hadapt: etamin = %"RSYM"\n", hadapt_mem->etamin);
    fprintf(outfile, "ark_hadapt: small_nef = %i\n", hadapt_mem->small_nef);
    fprintf(outfile, "ark_hadapt: etacf = %"RSYM"\n", hadapt_mem->etacf);
    fprintf(outfile, "ark_hadapt: cfl = %"RSYM"\n", hadapt_mem->cfl);
    fprintf(outfile, "ark_hadapt: safety = %"RSYM"\n", hadapt_mem->safety);
    fprintf(outfile, "ark_hadapt: growth = %"RSYM"\n", hadapt_mem->growth);
    fprintf(outfile, "ark_hadapt: lbound = %"RSYM"\n", hadapt_mem->lbound);
    fprintf(outfile, "ark_hadapt: ubound = %"RSYM"\n", hadapt_mem->ubound);
    fprintf(outfile, "ark_hadapt: nst_acc = %li\n", hadapt_mem->nst_acc);
    fprintf(outfile, "ark_hadapt: nst_exp = %li\n", hadapt_mem->nst_exp);
    fprintf(outfile, "ark_hadapt: pq = %i\n", hadapt_mem->pq);
    fprintf(outfile, "ark_hadapt: p = %i\n", hadapt_mem->p);
    fprintf(outfile, "ark_hadapt: q = %i\n", hadapt_mem->q);
    fprintf(outfile, "ark_hadapt: adjust = %i\n", hadapt_mem->adjust);
    if (hadapt_mem->expstab == arkExpStab) {
      fprintf(outfile, "  ark_hadapt: Default explicit stability function\n");
    } else {
      fprintf(outfile, "  ark_hadapt: User provided explicit stability function\n");
      fprintf(outfile, "  ark_hadapt: stability function data pointer = %p\n",
              hadapt_mem->estab_data);
    }
    (void) SUNAdaptController_Write(hadapt_mem->hcontroller, outfile);
  }
}




/*---------------------------------------------------------------
  arkAdapt is the time step adaptivity wrapper function.  This
  computes and sets the value of ark_eta inside of the ARKodeMem
  data structure.
  ---------------------------------------------------------------*/
int arkAdapt(void* arkode_mem, ARKodeHAdaptMem hadapt_mem,
             N_Vector ycur, realtype tcur, realtype hcur,
             realtype dsm, long int nst)
{
  int retval;
  realtype h_acc, h_cfl, int_dir;
  ARKodeMem ark_mem;
  int controller_order;
  if (arkode_mem == NULL) {
    arkProcessError(NULL, ARK_MEM_NULL, "ARKODE",
                    "arkAdapt", MSG_ARK_NO_MEM);
    return(ARK_MEM_NULL);
  }
  ark_mem = (ARKodeMem) arkode_mem;

  /* Request error-based step size from adaptivity controller */
  if (hadapt_mem->pq == 0) {
    controller_order = hadapt_mem->p + hadapt_mem->adjust;
  } else if (hadapt_mem->pq == 1) {
    controller_order = hadapt_mem->q + hadapt_mem->adjust;
  } else {
    controller_order = SUNMIN(hadapt_mem->p, hadapt_mem->q) + hadapt_mem->adjust;
  }
  retval = SUNAdaptController_EstimateStep(hadapt_mem->hcontroller, hcur,
                                           controller_order, dsm, &h_acc);
  if (retval != SUNADAPTCONTROLLER_SUCCESS) {
    arkProcessError(ark_mem, ARK_CONTROLLER_ERR, "ARKODE", "arkAdapt",
                    "SUNAdaptController_EstimateStep failure.");
    return (ARK_CONTROLLER_ERR);
  }

  /* determine direction of integration */
  int_dir = hcur / SUNRabs(hcur);

  /* Call explicit stability function */
  retval = hadapt_mem->expstab(ycur, tcur, &h_cfl, hadapt_mem->estab_data);
  if (retval != ARK_SUCCESS) {
    arkProcessError(ark_mem, ARK_ILL_INPUT, "ARKODE", "arkAdapt",
                    "Error in explicit stability function.");
    return (ARK_ILL_INPUT);
  }
  if (h_cfl <= ZERO)  h_cfl = RCONST(1.0e30) * SUNRabs(hcur);

<<<<<<< HEAD
  /* Solver diagnostics reporting */
  if (ark_mem->report)
    fprintf(ark_mem->diagfp, "ARKadapt  adapt  %"RSYM"  %"RSYM"  %"RSYM"  %"RSYM"  %"RSYM"  %"RSYM"  %"RSYM"  %"RSYM"  ",
            ecur, hadapt_mem->ehist[0], hadapt_mem->ehist[1],
            hcur, hadapt_mem->hhist[0], hadapt_mem->hhist[1], h_acc, h_cfl);

#if SUNDIALS_LOGGING_LEVEL >= SUNDIALS_LOGGING_DEBUG
  SUNLogger_QueueMsg(ARK_LOGGER, SUN_LOGLEVEL_DEBUG,
                     "ARKODE::arkAdapt", "error-history",
                     "ecur = %"RSYM", ehist[0] = %"RSYM", ehist[0] = %"RSYM,
                     ecur, hadapt_mem->ehist[0], hadapt_mem->ehist[1]);

  SUNLogger_QueueMsg(ARK_LOGGER, SUN_LOGLEVEL_DEBUG,
                     "ARKODE::arkAdapt", "step-history",
                     "hcur = %"RSYM", hhist[0] = %"RSYM", hhist[0] = %"RSYM,
                     hcur, hadapt_mem->hhist[0], hadapt_mem->hhist[1]);

  SUNLogger_QueueMsg(ARK_LOGGER, SUN_LOGLEVEL_DEBUG,
=======
#if SUNDIALS_LOGGING_LEVEL >= SUNDIALS_LOGGING_INFO
  SUNLogger_QueueMsg(ARK_LOGGER, SUN_LOGLEVEL_INFO,
>>>>>>> 110a6d98
                     "ARKODE::arkAdapt", "new-step-before-bounds",
                     "h_acc = %"RSYM", h_cfl = %"RSYM, h_acc, h_cfl);
#endif

  /* enforce safety factors */
  h_acc *= hadapt_mem->safety;
  h_cfl *= hadapt_mem->cfl * int_dir;

  /* enforce maximum bound on time step growth */
  h_acc = int_dir * SUNMIN(SUNRabs(h_acc), SUNRabs(hadapt_mem->etamax*hcur));

  /* enforce minimum bound time step reduction */
  h_acc = int_dir * SUNMAX(SUNRabs(h_acc), SUNRabs(hadapt_mem->etamin*hcur));

  /* Solver diagnostics reporting */
  if (ark_mem->report)
    fprintf(ark_mem->diagfp, "%"RSYM"  %"RSYM"  ", h_acc, h_cfl);

#if SUNDIALS_LOGGING_LEVEL >= SUNDIALS_LOGGING_DEBUG
  SUNLogger_QueueMsg(ARK_LOGGER, SUN_LOGLEVEL_DEBUG,
                     "ARKODE::arkAdapt", "new-step-after-max-min-bounds",
                     "h_acc = %"RSYM", h_cfl = %"RSYM, h_acc, h_cfl);
#endif

  /* increment the relevant step counter, set desired step */
  if (SUNRabs(h_acc) < SUNRabs(h_cfl))
    hadapt_mem->nst_acc++;
  else
    hadapt_mem->nst_exp++;
  h_acc = int_dir * SUNMIN(SUNRabs(h_acc), SUNRabs(h_cfl));

  /* enforce adaptivity bounds to retain Jacobian/preconditioner accuracy */
  if (dsm <= ONE) {
    if ( (SUNRabs(h_acc) > SUNRabs(hcur*hadapt_mem->lbound*ONEMSM)) &&
         (SUNRabs(h_acc) < SUNRabs(hcur*hadapt_mem->ubound*ONEPSM)) )
      h_acc = hcur;
  }

  /* set basic value of ark_eta */
  ark_mem->eta = h_acc / hcur;

  /* enforce minimum time step size */
  ark_mem->eta = SUNMAX(ark_mem->eta,
                        ark_mem->hmin / SUNRabs(hcur));

  /* enforce maximum time step size */
  ark_mem->eta /= SUNMAX(ONE, SUNRabs(hcur) *
                         ark_mem->hmax_inv*ark_mem->eta);

  /* Solver diagnostics reporting */
  if (ark_mem->report)
    fprintf(ark_mem->diagfp, "%"RSYM"\n", ark_mem->eta);

#if SUNDIALS_LOGGING_LEVEL >= SUNDIALS_LOGGING_DEBUG
  SUNLogger_QueueMsg(ARK_LOGGER, SUN_LOGLEVEL_DEBUG, "ARKODE::arkAdapt",
                     "new-step-eta", "eta = %"RSYM, ark_mem->eta);
#endif

  return(retval);
}

/*===============================================================
  EOF
  ===============================================================*/<|MERGE_RESOLUTION|>--- conflicted
+++ resolved
@@ -136,13 +136,6 @@
   }
   if (h_cfl <= ZERO)  h_cfl = RCONST(1.0e30) * SUNRabs(hcur);
 
-<<<<<<< HEAD
-  /* Solver diagnostics reporting */
-  if (ark_mem->report)
-    fprintf(ark_mem->diagfp, "ARKadapt  adapt  %"RSYM"  %"RSYM"  %"RSYM"  %"RSYM"  %"RSYM"  %"RSYM"  %"RSYM"  %"RSYM"  ",
-            ecur, hadapt_mem->ehist[0], hadapt_mem->ehist[1],
-            hcur, hadapt_mem->hhist[0], hadapt_mem->hhist[1], h_acc, h_cfl);
-
 #if SUNDIALS_LOGGING_LEVEL >= SUNDIALS_LOGGING_DEBUG
   SUNLogger_QueueMsg(ARK_LOGGER, SUN_LOGLEVEL_DEBUG,
                      "ARKODE::arkAdapt", "error-history",
@@ -155,12 +148,6 @@
                      hcur, hadapt_mem->hhist[0], hadapt_mem->hhist[1]);
 
   SUNLogger_QueueMsg(ARK_LOGGER, SUN_LOGLEVEL_DEBUG,
-=======
-#if SUNDIALS_LOGGING_LEVEL >= SUNDIALS_LOGGING_INFO
-  SUNLogger_QueueMsg(ARK_LOGGER, SUN_LOGLEVEL_INFO,
->>>>>>> 110a6d98
-                     "ARKODE::arkAdapt", "new-step-before-bounds",
-                     "h_acc = %"RSYM", h_cfl = %"RSYM, h_acc, h_cfl);
 #endif
 
   /* enforce safety factors */
