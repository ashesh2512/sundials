--- conflicted
+++ resolved
@@ -272,18 +272,14 @@
 #define DO_ERROR_TEST    +2
 #define PREDICT_AGAIN    +3
 
+#define CONV_FAIL        +4 
 #define TRY_AGAIN        +5
 #define FIRST_CALL       +6
 #define PREV_CONV_FAIL   +7
 #define PREV_ERR_FAIL    +8
 
-<<<<<<< HEAD
-=======
-#define RHSFUNC_RECVR    +9
-
 #define CONSTR_RECVR     +10
 
->>>>>>> d657e4dc
 #define QRHSFUNC_RECVR   +11
 #define QSRHSFUNC_RECVR  +13
 
@@ -499,14 +495,6 @@
 /* Nonlinear solver functions */
 
 static int cvNls(CVodeMem cv_mem, int nflag);
-<<<<<<< HEAD
-=======
-static int cvCheckConstraints(CVodeMem cv_mem);
-static int cvNlsFunctional(CVodeMem cv_mem);
-static int cvNlsNewton(CVodeMem cv_mem, int nflag);
-static int cvNewtonIteration(CVodeMem cv_mem);
-
->>>>>>> d657e4dc
 static int cvQuadNls(CVodeMem cv_mem);
 static int cvStgrNls(CVodeMem cv_mem);
 static int cvStgr1Nls(CVodeMem cv_mem, int is);
@@ -647,12 +635,9 @@
   cv_mem->cv_maxnef     = MXNEF;
   cv_mem->cv_maxncf     = MXNCF;
   cv_mem->cv_nlscoef    = CORTES;
-<<<<<<< HEAD
   cv_mem->convfail      = CV_NO_FAILURES;
-=======
   cv_mem->cv_constraints = NULL;
   cv_mem->cv_constraintsSet = SUNFALSE;
->>>>>>> d657e4dc
 
   /* Initialize root finding variables */
 
@@ -6392,27 +6377,74 @@
 static int cvNls(CVodeMem cv_mem, int nflag)
 {
   int flag = CV_SUCCESS;
-<<<<<<< HEAD
   booleantype callSetup;
-=======
-
-  switch(cv_mem->cv_iter) {
-  case CV_FUNCTIONAL:
-    flag = cvNlsFunctional(cv_mem);
-    break;
-  case CV_NEWTON:
-    flag = cvNlsNewton(cv_mem, nflag);
-    break;
-  }
-
-  /* If there was an error, return it. Otherwise, check constraints */
-  if (flag != CV_SUCCESS)
-    return(flag);
-
-  if (cv_mem->cv_constraintsSet)
-    flag = cvCheckConstraints(cv_mem);
+  booleantype do_sensi_sim;
+
+  /* Are we computing sensitivities with the CV_SIMULTANEOUS approach? */
+  do_sensi_sim = (cv_mem->cv_sensi && (cv_mem->cv_ism==CV_SIMULTANEOUS));
+
+  /* Decide whether or not to call setup routine (if one exists) and */
+  /* set flag convfail (input to lsetup for its evaluation decision) */
+  if (cv_mem->cv_lsetup) {
+    cv_mem->convfail = ((nflag == FIRST_CALL) || (nflag == PREV_ERR_FAIL)) ?
+      CV_NO_FAILURES : CV_FAIL_OTHER;
+
+    callSetup = (nflag == PREV_CONV_FAIL) || (nflag == PREV_ERR_FAIL) ||
+      (cv_mem->cv_nst == 0) ||
+      (cv_mem->cv_nst >= cv_mem->cv_nstlp + MSBP) ||
+      (SUNRabs(cv_mem->cv_gamrat-ONE) > DGMAX);
+
+    /* Decide whether to force a call to setup */
+    if (cv_mem->cv_forceSetup) {
+      callSetup = SUNTRUE;
+      cv_mem->convfail = CV_FAIL_OTHER;
+    }
+  } else {
+    cv_mem->cv_crate  = ONE;
+    cv_mem->cv_crateS = ONE;  /* if NO lsetup all conv. rates are set to ONE */
+    callSetup = SUNFALSE;
+  }
+
+  /* initial guess for the correction to the predictor */
+  if (do_sensi_sim)
+    N_VConst(ZERO, cv_mem->ycor0Sim);
+  else
+    N_VConst(ZERO, cv_mem->cv_tempv);
+
+  /* call nonlinear solver setup if it exists */
+  if ((cv_mem->NLS)->ops->setup) {
+    if (do_sensi_sim)
+      flag = SUNNonlinSolSetup(cv_mem->NLS, cv_mem->ycor0Sim, cv_mem);
+    else
+      flag = SUNNonlinSolSetup(cv_mem->NLS, cv_mem->cv_tempv, cv_mem);
+
+    if (flag < 0) return(CV_NLS_SETUP_FAIL);
+    if (flag > 0) return(SUN_NLS_CONV_RECVR);
+  }
+
+  /* solve the nonlinear system */
+  if (do_sensi_sim)
+    flag = SUNNonlinSolSolve(cv_mem->NLSsim, cv_mem->ycor0Sim, cv_mem->ycorSim,
+                             cv_mem->ewtSim, cv_mem->cv_tq[4], callSetup, cv_mem);
+  else
+    flag = SUNNonlinSolSolve(cv_mem->NLS, cv_mem->cv_tempv, cv_mem->cv_acor,
+                             cv_mem->cv_ewt, cv_mem->cv_tq[4], callSetup, cv_mem);
+
+  /* update the state based on the final correction from the nonlinear solver */
+  N_VLinearSum(ONE, cv_mem->cv_zn[0], ONE, cv_mem->cv_acor, cv_mem->cv_y);
+
+  /* update the sensitivities based on the final correction from the nonlinear solver */
+  if (do_sensi_sim) {
+    N_VLinearSumVectorArray(cv_mem->cv_Ns,
+                            ONE, cv_mem->cv_znS[0],
+                            ONE, cv_mem->cv_acorS, cv_mem->cv_yS);
+  }
+
+  /* if the solve is successful, update Jacobian status */
+  if (flag == CV_SUCCESS) cv_mem->cv_jcur = SUNFALSE;
 
   return(flag);
+
 }
 
 /*
@@ -6473,104 +6505,6 @@
 }
 
 /*
- * cvNlsFunctional
- *
- * This routine attempts to solve the nonlinear system using 
- * functional iteration (no matrices involved).
- * 
- * This routine also handles the functional iteration of the
- * combined system (states + sensitivities) when sensitivities are 
- * computed using the CV_SIMULTANEOUS approach.
- *
- * Possible return values are:
- *
- *   CV_SUCCESS       ---> continue with error test
- *
- *   CV_RHSFUNC_FAIL  -+   
- *   CV_SRHSFUNC_FAIL -+-> halt the integration 
- *
- *   CONV_FAIL        -+
- *   RHSFUNC_RECVR     |-> predict again or stop if too many
- *   SRHSFUNC_RECVR   -+
- *
- */
-
-static int cvNlsFunctional(CVodeMem cv_mem)
-{
-  int m;
-  realtype del, delS, Del, Delp, dcon;
-  int retval, is;
->>>>>>> d657e4dc
-  booleantype do_sensi_sim;
-
-  /* Are we computing sensitivities with the CV_SIMULTANEOUS approach? */
-  do_sensi_sim = (cv_mem->cv_sensi && (cv_mem->cv_ism==CV_SIMULTANEOUS));
-
-  /* Decide whether or not to call setup routine (if one exists) and */
-  /* set flag convfail (input to lsetup for its evaluation decision) */
-  if (cv_mem->cv_lsetup) {
-    cv_mem->convfail = ((nflag == FIRST_CALL) || (nflag == PREV_ERR_FAIL)) ?
-      CV_NO_FAILURES : CV_FAIL_OTHER;
-
-    callSetup = (nflag == PREV_CONV_FAIL) || (nflag == PREV_ERR_FAIL) ||
-      (cv_mem->cv_nst == 0) ||
-      (cv_mem->cv_nst >= cv_mem->cv_nstlp + MSBP) ||
-      (SUNRabs(cv_mem->cv_gamrat-ONE) > DGMAX);
-
-    /* Decide whether to force a call to setup */
-    if (cv_mem->cv_forceSetup) {
-      callSetup = SUNTRUE;
-      cv_mem->convfail = CV_FAIL_OTHER;
-    }
-  } else {
-    cv_mem->cv_crate  = ONE;
-    cv_mem->cv_crateS = ONE;  /* if NO lsetup all conv. rates are set to ONE */
-    callSetup = SUNFALSE;
-  }
-
-  /* initial guess for the correction to the predictor */
-  if (do_sensi_sim)
-    N_VConst(ZERO, cv_mem->ycor0Sim);
-  else
-    N_VConst(ZERO, cv_mem->cv_tempv);
-
-  /* call nonlinear solver setup if it exists */
-  if ((cv_mem->NLS)->ops->setup) {
-    if (do_sensi_sim)
-      flag = SUNNonlinSolSetup(cv_mem->NLS, cv_mem->ycor0Sim, cv_mem);
-    else
-      flag = SUNNonlinSolSetup(cv_mem->NLS, cv_mem->cv_tempv, cv_mem);
-
-    if (flag < 0) return(CV_NLS_SETUP_FAIL);
-    if (flag > 0) return(SUN_NLS_CONV_RECVR);
-  }
-
-  /* solve the nonlinear system */
-  if (do_sensi_sim)
-    flag = SUNNonlinSolSolve(cv_mem->NLSsim, cv_mem->ycor0Sim, cv_mem->ycorSim,
-                             cv_mem->ewtSim, cv_mem->cv_tq[4], callSetup, cv_mem);
-  else
-    flag = SUNNonlinSolSolve(cv_mem->NLS, cv_mem->cv_tempv, cv_mem->cv_acor,
-                             cv_mem->cv_ewt, cv_mem->cv_tq[4], callSetup, cv_mem);
-
-  /* update the state based on the final correction from the nonlinear solver */
-  N_VLinearSum(ONE, cv_mem->cv_zn[0], ONE, cv_mem->cv_acor, cv_mem->cv_y);
-
-  /* update the sensitivities based on the final correction from the nonlinear solver */
-  if (do_sensi_sim) {
-    N_VLinearSumVectorArray(cv_mem->cv_Ns,
-                            ONE, cv_mem->cv_znS[0],
-                            ONE, cv_mem->cv_acorS, cv_mem->cv_yS);
-  }
-
-  /* if the solve is successful, update Jacobian status */
-  if (flag == CV_SUCCESS) cv_mem->cv_jcur = SUNFALSE;
-
-  return(flag);
-
-}
-
-/*
  * cvQuadNls
  * 
  * This routine solves for the quadrature variables at the new step.
@@ -6771,22 +6705,12 @@
  * the value CV_SRHSFUNC_FAIL.
  *
  * Otherwise, a recoverable failure occurred when solving the
-<<<<<<< HEAD
  * nonlinear system (cvNls returned nflag = SUN_NLS_CONV_RECVT, RHSFUNC_RECVR,
  * or SRHSFUNC_RECVR).
  * In this case, if ncf is now equal to maxncf or |h| = hmin, 
  * we return the value CV_CONV_FAILURE (if nflag=SUN_NLS_CONV_RECVR), or
  * CV_REPTD_RHSFUNC_ERR (if nflag=RHSFUNC_RECVR), or CV_REPTD_SRHSFUNC_ERR
  * (if nflag=SRHSFUNC_RECVR).
-=======
- * nonlinear system (cvNls returned nflag = CONV_FAIL, RHSFUNC_RECVR, or
- * SRHSFUNC_RECVR).
- * In this case, if ncf is now equal to maxncf or |h| = hmin,
- * we return the value CV_CONV_FAILURE (if nflag=CONV_FAIL),
- * CV_CONSTR_FAIL (if nflag=CONSTR_RECVR),
- * CV_REPTD_RHSFUNC_ERR (if nflag=RHSFUNC_RECVR), or
- * CV_REPTD_SRHSFUNC_ERR (if nflag=SRHSFUNC_RECVR).
->>>>>>> d657e4dc
  * If not, we set *nflagPtr = PREV_CONV_FAIL and return the value
  * PREDICT_AGAIN, telling cvStep to reattempt the step.
  *
@@ -6808,15 +6732,9 @@
   /* Return if failed unrecoverably */
   if (nflag < 0) return(nflag);
 
-<<<<<<< HEAD
   /* At this point, nflag = SUN_NLS_CONV_RECVR, RHSFUNC_RECVR, or SRHSFUNC_RECVR; 
      increment ncf */
   
-=======
-  /* At this point, nflag = CONV_FAIL, CONSTR_RECVR, RHSFUNC_RECVR,
-     or SRHSFUNC_RECVR; increment ncf */
-
->>>>>>> d657e4dc
   (*ncfPtr)++;
   cv_mem->cv_etamax = ONE;
 
@@ -6827,20 +6745,11 @@
 
   if ((SUNRabs(cv_mem->cv_h) <= cv_mem->cv_hmin*ONEPSM) ||
       (*ncfPtr == cv_mem->cv_maxncf)) {
-<<<<<<< HEAD
     if (nflag == SUN_NLS_CONV_RECVR) return(CV_CONV_FAILURE);
     if (nflag == RHSFUNC_RECVR)      return(CV_REPTD_RHSFUNC_ERR);    
     if (nflag == QRHSFUNC_RECVR)     return(CV_REPTD_QRHSFUNC_ERR);    
     if (nflag == SRHSFUNC_RECVR)     return(CV_REPTD_SRHSFUNC_ERR);    
     if (nflag == QSRHSFUNC_RECVR)    return(CV_REPTD_QSRHSFUNC_ERR);    
-=======
-    if (nflag == CONV_FAIL)       return(CV_CONV_FAILURE);
-    if (nflag == CONSTR_RECVR)    return(CV_CONSTR_FAIL);
-    if (nflag == RHSFUNC_RECVR)   return(CV_REPTD_RHSFUNC_ERR);    
-    if (nflag == QRHSFUNC_RECVR)  return(CV_REPTD_QRHSFUNC_ERR);    
-    if (nflag == SRHSFUNC_RECVR)  return(CV_REPTD_SRHSFUNC_ERR);    
-    if (nflag == QSRHSFUNC_RECVR) return(CV_REPTD_QSRHSFUNC_ERR);    
->>>>>>> d657e4dc
   }
 
   /* Reduce step size; return to reattempt the step
@@ -7466,7 +7375,6 @@
     cvProcessError(cv_mem, CV_TOO_CLOSE, "CVODES", "CVode",
                    MSGCV_TOO_CLOSE);
     break;
-<<<<<<< HEAD
   case CV_MEM_NULL:
     cvProcessError(NULL, CV_MEM_NULL, "CVODES", "CVode", MSGCV_NO_MEM);
     break;
@@ -7478,11 +7386,9 @@
     cvProcessError(cv_mem, CV_NLS_SETUP_FAIL, "CVODES", "CVode", MSGCV_NLS_SETUP_FAILED,
                    cv_mem->cv_tn);
     break;
-=======
   case CV_CONSTR_FAIL:
     cvProcessError(cv_mem, CV_CONSTR_FAIL, "CVODES", "CVode",
                    MSGCV_FAILED_CONSTR, cv_mem->cv_tn);
->>>>>>> d657e4dc
   default:
     return(CV_SUCCESS);
   }
