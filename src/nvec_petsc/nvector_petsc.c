/* -----------------------------------------------------------------
 * Programmer(s): Slaven Peles @ LLNL
 * -----------------------------------------------------------------
 * Based on N_Vector_Parallel by Scott D. Cohen, Alan C. Hindmarsh,
 * Radu Serban, and Aaron Collier @ LLNL
 * -----------------------------------------------------------------
 * LLNS Copyright Start
 * Copyright (c) 2014, Lawrence Livermore National Security
 * This work was performed under the auspices of the U.S. Department
 * of Energy by Lawrence Livermore National Laboratory in part under
 * Contract W-7405-Eng-48 and in part under Contract DE-AC52-07NA27344.
 * Produced at the Lawrence Livermore National Laboratory.
 * All rights reserved.
 * For details, see the LICENSE file.
 * LLNS Copyright End
 * -----------------------------------------------------------------
 * This is the implementation file for a PETSc implementation
 * of the NVECTOR package.
 * -----------------------------------------------------------------*/

#include <stdio.h>
#include <stdlib.h>

#include <nvector/nvector_petsc.h>
#include <sundials/sundials_math.h>
#include <sundials/sundials_mpi.h>

#define ZERO   RCONST(0.0)
#define HALF   RCONST(0.5)
#define ONE    RCONST(1.0)
#define ONEPT5 RCONST(1.5)



/* Error Message */


#define BAD_N1 "N_VNewEmpty_Petsc -- Sum of local vector lengths differs from "
#define BAD_N2 "input global length. \n\n"
#define BAD_N   BAD_N1 BAD_N2

/*
 * -----------------------------------------------------------------
 * Simplifying macros NV_CONTENT_PTC, NV_OWN_DATA_PTC,
 *                    NV_LOCLENGTH_PTC, NV_GLOBLENGTH_PTC,
 *                    NV_COMM_PTC
 * -----------------------------------------------------------------
 * In the descriptions below, the following user declarations
 * are assumed:
 *
 * N_Vector v;
 * sunindextype v_len, s_len, i;
 *
 * (1) NV_CONTENT_PTC
 *
 *     This routines gives access to the contents of the PETSc
 *     vector wrapper N_Vector.
 *
 *     The assignment v_cont = NV_CONTENT_PTC(v) sets v_cont to be
 *     a pointer to the N_Vector (PETSc wrapper) content structure.
 *
 * (2) NV_PVEC_PTC, NV_OWN_DATA_PTC, NV_LOCLENGTH_PTC, NV_GLOBLENGTH_PTC,
 *     and NV_COMM_PTC
 *
 *     These routines give access to the individual parts of
 *     the content structure of a PETSc N_Vector wrapper.
 *
<<<<<<< HEAD
 *     NV_PVEC_PTC(v) returns the PETSc vector (Vec) object. 
=======
 *     NV_PVEC_PTC(v) returns the PETSc vector (Vec) object.
>>>>>>> d657e4dc
 *
 *     The assignment v_llen = NV_LOCLENGTH_PTC(v) sets v_llen to
 *     be the length of the local part of the vector v. The call
 *     NV_LOCLENGTH_PTC(v) = llen_v should NOT be used! It will
 *     change the value stored in the N_Vector content structure,
 *     but it will NOT change the length of the actual PETSc vector.
 *
 *     The assignment v_glen = NV_GLOBLENGTH_PTC(v) sets v_glen to
 *     be the global length of the vector v. The call
 *     NV_GLOBLENGTH_PTC(v) = glen_v should NOT be used! It will
 *     change the value stored in the N_Vector content structure,
 *     but it will NOT change the length of the actual PETSc vector.
 *
 *     The assignment v_comm = NV_COMM_PTC(v) sets v_comm to be the
 *     MPI communicator of the vector v. The assignment
<<<<<<< HEAD
 *     NV_COMM_PTC(v) = comm_v should NOT be used! It will change 
=======
 *     NV_COMM_PTC(v) = comm_v should NOT be used! It will change
>>>>>>> d657e4dc
 *     the value stored in the N_Vector content structure, but it
 *     will NOT change the MPI communicator of the actual PETSc
 *     vector.
 *
 * -----------------------------------------------------------------
 */

#define NV_CONTENT_PTC(v)    ( (N_VectorContent_Petsc)(v->content) )

#define NV_LOCLENGTH_PTC(v)  ( NV_CONTENT_PTC(v)->local_length )

#define NV_GLOBLENGTH_PTC(v) ( NV_CONTENT_PTC(v)->global_length )

#define NV_OWN_DATA_PTC(v)   ( NV_CONTENT_PTC(v)->own_data )

#define NV_PVEC_PTC(v)       ( NV_CONTENT_PTC(v)->pvec )

#define NV_COMM_PTC(v)       ( NV_CONTENT_PTC(v)->comm )



/* ----------------------------------------------------------------
 * Returns vector type ID. Used to identify vector implementation
 * from abstract N_Vector interface.
 */
N_Vector_ID N_VGetVectorID_Petsc(N_Vector v)
{
  return SUNDIALS_NVEC_PETSC;
}


/* ----------------------------------------------------------------
 * Function to create a new N_Vector wrapper with an empty (NULL)
 * PETSc vector.
 */

N_Vector N_VNewEmpty_Petsc(MPI_Comm comm,
                           sunindextype local_length,
                           sunindextype global_length)
{
  N_Vector v;
  N_Vector_Ops ops;
  N_VectorContent_Petsc content;
  sunindextype n, Nsum;
  PetscErrorCode ierr;

  /* Compute global length as sum of local lengths */
  n = local_length;
  ierr = MPI_Allreduce(&n, &Nsum, 1, PVEC_INTEGER_MPI_TYPE, MPI_SUM, comm);
  CHKERRABORT(comm,ierr);
  if (Nsum != global_length) {
    fprintf(stderr, BAD_N);
    return(NULL);
  }

  /* Create vector */
  v = NULL;
  v = (N_Vector) malloc(sizeof *v);
  if (v == NULL) return(NULL);

  /* Create vector operation structure */
  ops = NULL;
  ops = (N_Vector_Ops) malloc(sizeof(struct _generic_N_Vector_Ops));
  if (ops == NULL) { free(v); return(NULL); }

  ops->nvgetvectorid     = N_VGetVectorID_Petsc;
  ops->nvclone           = N_VClone_Petsc;
  ops->nvcloneempty      = N_VCloneEmpty_Petsc;
  ops->nvdestroy         = N_VDestroy_Petsc;
  ops->nvspace           = N_VSpace_Petsc;
  ops->nvgetarraypointer = N_VGetArrayPointer_Petsc;
  ops->nvsetarraypointer = N_VSetArrayPointer_Petsc;

  /* standard vector operations */
  ops->nvlinearsum    = N_VLinearSum_Petsc;
  ops->nvconst        = N_VConst_Petsc;
  ops->nvprod         = N_VProd_Petsc;
  ops->nvdiv          = N_VDiv_Petsc;
  ops->nvscale        = N_VScale_Petsc;
  ops->nvabs          = N_VAbs_Petsc;
  ops->nvinv          = N_VInv_Petsc;
  ops->nvaddconst     = N_VAddConst_Petsc;
  ops->nvdotprod      = N_VDotProd_Petsc;
  ops->nvmaxnorm      = N_VMaxNorm_Petsc;
  ops->nvwrmsnormmask = N_VWrmsNormMask_Petsc;
  ops->nvwrmsnorm     = N_VWrmsNorm_Petsc;
  ops->nvmin          = N_VMin_Petsc;
  ops->nvwl2norm      = N_VWL2Norm_Petsc;
  ops->nvl1norm       = N_VL1Norm_Petsc;
  ops->nvcompare      = N_VCompare_Petsc;
  ops->nvinvtest      = N_VInvTest_Petsc;
  ops->nvconstrmask   = N_VConstrMask_Petsc;
  ops->nvminquotient  = N_VMinQuotient_Petsc;

  /* fused vector operations */
  ops->nvlinearcombination = N_VLinearCombination_Petsc;
  ops->nvscaleaddmulti     = N_VScaleAddMulti_Petsc;
  ops->nvdotprodmulti      = N_VDotProdMulti_Petsc;

  /* vector array operations */
  ops->nvlinearsumvectorarray         = N_VLinearSumVectorArray_Petsc;
  ops->nvscalevectorarray             = N_VScaleVectorArray_Petsc;
  ops->nvconstvectorarray             = N_VConstVectorArray_Petsc;
  ops->nvwrmsnormvectorarray          = N_VWrmsNormVectorArray_Petsc;
  ops->nvwrmsnormmaskvectorarray      = N_VWrmsNormMaskVectorArray_Petsc;
  ops->nvscaleaddmultivectorarray     = N_VScaleAddMultiVectorArray_Petsc;
  ops->nvlinearcombinationvectorarray = N_VLinearCombinationVectorArray_Petsc;

  /* Create content */
  content = NULL;
  content = (N_VectorContent_Petsc) malloc(sizeof(struct _N_VectorContent_Petsc));
  if (content == NULL) {
    free(ops);
    free(v);
    return(NULL);
  }

  /* Attach lengths and communicator */
  content->local_length  = local_length;
  content->global_length = global_length;
  content->comm          = comm;
  content->own_data      = SUNFALSE;
  content->pvec          = NULL;

  /* Attach content and ops */
  v->content = content;
  v->ops     = ops;

  return(v);
}



<<<<<<< HEAD
/* ---------------------------------------------------------------- 
=======
/* ----------------------------------------------------------------
>>>>>>> d657e4dc
 * Function to create an N_Vector wrapper for a PETSc vector.
 */

N_Vector N_VMake_Petsc(Vec pvec)
{
  N_Vector v = NULL;
  MPI_Comm comm;
  PetscInt local_length;
  PetscInt global_length;

<<<<<<< HEAD
  VecGetLocalSize(pvec, &local_length);
  VecGetSize(pvec, &global_length);
  PetscObjectGetComm((PetscObject) pvec, &comm);
  
=======
  VecGetLocalSize(*pvec, &local_length);
  VecGetSize(*pvec, &global_length);
  PetscObjectGetComm((PetscObject) (*pvec), &comm);

>>>>>>> d657e4dc
  v = N_VNewEmpty_Petsc(comm, local_length, global_length);
  if (v == NULL)
     return(NULL);

  /* Attach data */
  NV_OWN_DATA_PTC(v) = SUNFALSE;
  NV_PVEC_PTC(v)     = pvec;

  return(v);
}

<<<<<<< HEAD
/* ---------------------------------------------------------------- 
=======
/* ----------------------------------------------------------------
>>>>>>> d657e4dc
 * Function to create an array of new PETSc vector wrappers.
 */

N_Vector *N_VCloneVectorArray_Petsc(int count, N_Vector w)
{
  N_Vector *vs;
  int j;

  if (count <= 0) return(NULL);

  vs = NULL;
  vs = (N_Vector *) malloc(count * sizeof(N_Vector));
  if(vs == NULL) return(NULL);

  for (j = 0; j < count; j++) {
    vs[j] = NULL;
    vs[j] = N_VClone_Petsc(w);
    if (vs[j] == NULL) {
      N_VDestroyVectorArray_Petsc(vs, j-1);
      return(NULL);
    }
  }

  return(vs);
}

<<<<<<< HEAD
/* ---------------------------------------------------------------- 
=======
/* ----------------------------------------------------------------
>>>>>>> d657e4dc
 * Function to create an array of new PETSc vector wrappers with
 * empty (NULL) PETSc vectors.
 */

N_Vector *N_VCloneVectorArrayEmpty_Petsc(int count, N_Vector w)
{
  N_Vector *vs;
  int j;

  if (count <= 0) return(NULL);

  vs = NULL;
  vs = (N_Vector *) malloc(count * sizeof(N_Vector));
  if(vs == NULL) return(NULL);

  for (j = 0; j < count; j++) {
    vs[j] = NULL;
    vs[j] = N_VCloneEmpty_Petsc(w);
    if (vs[j] == NULL) {
      N_VDestroyVectorArray_Petsc(vs, j-1);
      return(NULL);
    }
  }

  return(vs);
}

/* ----------------------------------------------------------------
 * Function to free an array created with N_VCloneVectorArray_Petsc
 */

void N_VDestroyVectorArray_Petsc(N_Vector *vs, int count)
{
  int j;

  for (j = 0; j < count; j++) N_VDestroy_Petsc(vs[j]);

  free(vs);
  vs = NULL;

  return;
}

/* ----------------------------------------------------------------
 * Function to extract PETSc vector
 */

Vec N_VGetVector_Petsc(N_Vector v)
{
  return NV_PVEC_PTC(v);
}

<<<<<<< HEAD
/* ---------------------------------------------------------------- 
=======
/* ----------------------------------------------------------------
>>>>>>> d657e4dc
 * Function to print the global data in a PETSc vector to stdout
 */

void N_VPrint_Petsc(N_Vector x)
{
  Vec xv = NV_PVEC_PTC(x);
  MPI_Comm comm = NV_COMM_PTC(x);
<<<<<<< HEAD
  
  VecView(xv, PETSC_VIEWER_STDOUT_(comm));
=======

  VecView(*xv, PETSC_VIEWER_STDOUT_(comm));
>>>>>>> d657e4dc

  return;
}

<<<<<<< HEAD
/* ---------------------------------------------------------------- 
=======
/* ----------------------------------------------------------------
>>>>>>> d657e4dc
 * Function to print the global data in a PETSc vector to fname
 */

void N_VPrintFile_Petsc(N_Vector x, const char fname[])
{
  Vec xv = NV_PVEC_PTC(x);
  MPI_Comm comm = NV_COMM_PTC(x);
  PetscViewer viewer;

  PetscViewerASCIIOpen(comm, fname, &viewer);

  VecView(xv, viewer);

  PetscViewerDestroy(&viewer);

  return;
}

/*
 * -----------------------------------------------------------------
 * implementation of vector operations
 * -----------------------------------------------------------------
 */

N_Vector N_VCloneEmpty_Petsc(N_Vector w)
{
  N_Vector v;
  N_Vector_Ops ops;
  N_VectorContent_Petsc content;

  if (w == NULL) return(NULL);

  /* Create vector */
  v = NULL;
  v = (N_Vector) malloc(sizeof *v);
  if (v == NULL) return(NULL);

  /* Create vector operation structure */
  ops = NULL;
  ops = (N_Vector_Ops) malloc(sizeof(struct _generic_N_Vector_Ops));
  if (ops == NULL) {
    free(v);
    return(NULL);
  }

  ops->nvgetvectorid     = w->ops->nvgetvectorid;
  ops->nvclone           = w->ops->nvclone;
  ops->nvcloneempty      = w->ops->nvcloneempty;
  ops->nvdestroy         = w->ops->nvdestroy;
  ops->nvspace           = w->ops->nvspace;
  ops->nvgetarraypointer = w->ops->nvgetarraypointer;
  ops->nvsetarraypointer = w->ops->nvsetarraypointer;
<<<<<<< HEAD

  /* standard vector operations */
  ops->nvlinearsum    = w->ops->nvlinearsum;
  ops->nvconst        = w->ops->nvconst;
  ops->nvprod         = w->ops->nvprod;
  ops->nvdiv          = w->ops->nvdiv;
  ops->nvscale        = w->ops->nvscale; 
  ops->nvabs          = w->ops->nvabs;
  ops->nvinv          = w->ops->nvinv;
  ops->nvaddconst     = w->ops->nvaddconst;
  ops->nvdotprod      = w->ops->nvdotprod;
  ops->nvmaxnorm      = w->ops->nvmaxnorm;
  ops->nvwrmsnormmask = w->ops->nvwrmsnormmask;
  ops->nvwrmsnorm     = w->ops->nvwrmsnorm;
  ops->nvmin          = w->ops->nvmin;
  ops->nvwl2norm      = w->ops->nvwl2norm;
  ops->nvl1norm       = w->ops->nvl1norm;
  ops->nvcompare      = w->ops->nvcompare;
  ops->nvinvtest      = w->ops->nvinvtest;
  ops->nvconstrmask   = w->ops->nvconstrmask;
  ops->nvminquotient  = w->ops->nvminquotient;

  /* fused vector operations */
  ops->nvlinearcombination = w->ops->nvlinearcombination;
  ops->nvscaleaddmulti     = w->ops->nvscaleaddmulti;
  ops->nvdotprodmulti      = w->ops->nvdotprodmulti;

  /* vector array operations */
  ops->nvlinearsumvectorarray         = w->ops->nvlinearsumvectorarray;
  ops->nvscalevectorarray             = w->ops->nvscalevectorarray;
  ops->nvconstvectorarray             = w->ops->nvconstvectorarray;
  ops->nvwrmsnormvectorarray          = w->ops->nvwrmsnormvectorarray;
  ops->nvwrmsnormmaskvectorarray      = w->ops->nvwrmsnormmaskvectorarray;
  ops->nvscaleaddmultivectorarray     = w->ops->nvscaleaddmultivectorarray;
  ops->nvlinearcombinationvectorarray = w->ops->nvlinearcombinationvectorarray;
=======
  ops->nvlinearsum       = w->ops->nvlinearsum;
  ops->nvconst           = w->ops->nvconst;
  ops->nvprod            = w->ops->nvprod;
  ops->nvdiv             = w->ops->nvdiv;
  ops->nvscale           = w->ops->nvscale;
  ops->nvabs             = w->ops->nvabs;
  ops->nvinv             = w->ops->nvinv;
  ops->nvaddconst        = w->ops->nvaddconst;
  ops->nvdotprod         = w->ops->nvdotprod;
  ops->nvmaxnorm         = w->ops->nvmaxnorm;
  ops->nvwrmsnormmask    = w->ops->nvwrmsnormmask;
  ops->nvwrmsnorm        = w->ops->nvwrmsnorm;
  ops->nvmin             = w->ops->nvmin;
  ops->nvwl2norm         = w->ops->nvwl2norm;
  ops->nvl1norm          = w->ops->nvl1norm;
  ops->nvcompare         = w->ops->nvcompare;
  ops->nvinvtest         = w->ops->nvinvtest;
  ops->nvconstrmask      = w->ops->nvconstrmask;
  ops->nvminquotient     = w->ops->nvminquotient;
>>>>>>> d657e4dc

  /* Create content */
  content = NULL;
  content = (N_VectorContent_Petsc) malloc(sizeof(struct _N_VectorContent_Petsc));
  if (content == NULL) {
    free(ops);
    free(v);
    return(NULL);
  }

  /* Attach lengths and communicator */
  content->local_length  = NV_LOCLENGTH_PTC(w);
  content->global_length = NV_GLOBLENGTH_PTC(w);
  content->comm          = NV_COMM_PTC(w);
  content->own_data      = SUNFALSE;
  content->pvec          = NULL;

  /* Attach content and ops */
  v->content = content;
  v->ops     = ops;

  return(v);
}

N_Vector N_VClone_Petsc(N_Vector w)
{
  N_Vector v = NULL;
<<<<<<< HEAD
  Vec pvec   = NULL;
  Vec wvec   = NV_PVEC_PTC(w);
  
=======
  Vec *pvec  = NULL;
  Vec *wvec  = NV_PVEC_PTC(w);

>>>>>>> d657e4dc
  /* PetscErrorCode ierr; */

  v = N_VCloneEmpty_Petsc(w);
  if (v == NULL)
    return(NULL);

  /* Create data */

  /* Allocate empty PETSc vector */
  pvec = (Vec) malloc(sizeof(Vec));
  if(pvec == NULL) {
    N_VDestroy_Petsc(v);
    return(NULL);
  }
<<<<<<< HEAD
    
  /* ierr = */ 
  VecDuplicate(wvec, &pvec);
=======

  /* ierr = */
  VecDuplicate(*wvec, pvec);
>>>>>>> d657e4dc
  if(pvec == NULL) {
    N_VDestroy_Petsc(v);
    return(NULL);
  }

  /* Attach data */
  NV_OWN_DATA_PTC(v) = SUNTRUE;
  NV_PVEC_PTC(v)     = pvec;

  return(v);
}

void N_VDestroy_Petsc(N_Vector v)
{
  if (NV_OWN_DATA_PTC(v) == SUNTRUE) {
    VecDestroy(&(NV_PVEC_PTC(v)));
    NV_PVEC_PTC(v) = NULL;
  }

  free(v->content);
  v->content = NULL;
  free(v->ops);
  v->ops = NULL;
  free(v);
  v = NULL;

  return;
}

void N_VSpace_Petsc(N_Vector v, sunindextype *lrw, sunindextype *liw)
{
  MPI_Comm comm;
  int npes;

  comm = NV_COMM_PTC(v);
  MPI_Comm_size(comm, &npes);

  *lrw = NV_GLOBLENGTH_PTC(v);
  *liw = 2*npes;

  return;
}

/*
 * Not implemented for PETSc wrapper.
 */
realtype *N_VGetArrayPointer_Petsc(N_Vector v)
{
  return NULL;
}

/*
 * Not implemented for PETSc wrapper.
 */
void N_VSetArrayPointer_Petsc(realtype *v_data, N_Vector v)
{
  return;
}

void N_VLinearSum_Petsc(realtype a, N_Vector x, realtype b, N_Vector y, N_Vector z)
{
<<<<<<< HEAD
  Vec xv = NV_PVEC_PTC(x);
  Vec yv = NV_PVEC_PTC(y);
  Vec zv = NV_PVEC_PTC(z);
  
=======
  Vec *xv = NV_PVEC_PTC(x);
  Vec *yv = NV_PVEC_PTC(y);
  Vec *zv = NV_PVEC_PTC(z);

>>>>>>> d657e4dc
  if (x == y) {
    N_VScale_Petsc(a + b, x, z); /* z <~ ax+bx */
    return;
  }

  if (z == y) {
<<<<<<< HEAD
    if (b == ONE) { 
      VecAXPY(yv, a, xv);   /* BLAS usage: axpy  y <- ax+y */
=======
    if (b == ONE) {
      VecAXPY(*yv, a, *xv);   /* BLAS usage: axpy  y <- ax+y */
>>>>>>> d657e4dc
      return;
    }
    VecAXPBY(yv, a, b, xv); /* BLAS usage: axpby y <- ax+by */
    return;
  }

  if (z == x) {
<<<<<<< HEAD
    if (a == ONE) { 
      VecAXPY(xv, b, yv);   /* BLAS usage: axpy  x <- by+x */
=======
    if (a == ONE) {
      VecAXPY(*xv, b, *yv);   /* BLAS usage: axpy  x <- by+x */
>>>>>>> d657e4dc
      return;
    }
    VecAXPBY(xv, b, a, yv); /* BLAS usage: axpby x <- by+ax */
    return;
  }


  /* Do all cases not handled above:
     (1) a == other, b == 0.0 - user should have called N_VScale
     (2) a == 0.0, b == other - user should have called N_VScale
     (3) a,b == other, a !=b, a != -b */
<<<<<<< HEAD
  
  VecAXPBYPCZ(zv, a, b, 0.0, xv, yv); /* PETSc, probably not optimal */
=======

  VecAXPBYPCZ(*zv, a, b, 0.0, *xv, *yv); /* PETSc, probably not optimal */
>>>>>>> d657e4dc

  return;
}

void N_VConst_Petsc(realtype c, N_Vector z)
{
<<<<<<< HEAD
  Vec zv = NV_PVEC_PTC(z);

  VecSet(zv, c);
  
=======
  Vec *zv = NV_PVEC_PTC(z);

  VecSet(*zv, c);

>>>>>>> d657e4dc
  return;
}

void N_VProd_Petsc(N_Vector x, N_Vector y, N_Vector z)
{
<<<<<<< HEAD
  Vec xv = NV_PVEC_PTC(x);
  Vec yv = NV_PVEC_PTC(y);
  Vec zv = NV_PVEC_PTC(z);
  
  VecPointwiseMult(zv, xv, yv);
  
=======
  Vec *xv = NV_PVEC_PTC(x);
  Vec *yv = NV_PVEC_PTC(y);
  Vec *zv = NV_PVEC_PTC(z);

  VecPointwiseMult(*zv, *xv, *yv);

>>>>>>> d657e4dc
  return;
}

void N_VDiv_Petsc(N_Vector x, N_Vector y, N_Vector z)
{
  Vec xv = NV_PVEC_PTC(x);
  Vec yv = NV_PVEC_PTC(y);
  Vec zv = NV_PVEC_PTC(z);

  VecPointwiseDivide(zv, xv, yv); /* z = x/y */

  return;
}

void N_VScale_Petsc(realtype c, N_Vector x, N_Vector z)
{
  Vec xv = NV_PVEC_PTC(x);
  Vec zv = NV_PVEC_PTC(z);

  if (z == x) {       /* BLAS usage: scale x <- cx */
    VecScale(xv, c);
    return;
  }
<<<<<<< HEAD
  
  VecAXPBY(zv, c, 0.0, xv); 
=======

  VecAXPBY(*zv, c, 0.0, *xv);
>>>>>>> d657e4dc

  return;
}

void N_VAbs_Petsc(N_Vector x, N_Vector z)
{
  Vec xv = NV_PVEC_PTC(x);
  Vec zv = NV_PVEC_PTC(z);

  if(z != x)
<<<<<<< HEAD
    VecCopy(xv, zv); /* copy x~>z */
  VecAbs(zv); 
  
=======
    VecCopy(*xv, *zv); /* copy x~>z */
  VecAbs(*zv);

>>>>>>> d657e4dc
  return;
}

void N_VInv_Petsc(N_Vector x, N_Vector z)
{
  Vec xv = NV_PVEC_PTC(x);
  Vec zv = NV_PVEC_PTC(z);

  if(z != x)
    VecCopy(xv, zv); /* copy x~>z */
  VecReciprocal(zv);

  return;
}

void N_VAddConst_Petsc(N_Vector x, realtype b, N_Vector z)
{
  Vec xv = NV_PVEC_PTC(x);
  Vec zv = NV_PVEC_PTC(z);

  if(z != x)
    VecCopy(xv, zv); /* copy x~>z */
  VecShift(zv, b);

  return;
}

realtype N_VDotProd_Petsc(N_Vector x, N_Vector y)
{
  Vec xv = NV_PVEC_PTC(x);
  Vec yv = NV_PVEC_PTC(y);
  PetscScalar dotprod;
<<<<<<< HEAD
  
  VecDot(xv, yv, &dotprod);
  
=======

  VecDot(*xv, *yv, &dotprod);

>>>>>>> d657e4dc
  return dotprod;
}

realtype N_VMaxNorm_Petsc(N_Vector x)
{
  Vec xv = NV_PVEC_PTC(x);
  PetscReal norm;
<<<<<<< HEAD
  
  VecNorm(xv, NORM_INFINITY, &norm);
  
=======

  VecNorm(*xv, NORM_INFINITY, &norm);

>>>>>>> d657e4dc
  return norm;
}

realtype N_VWrmsNorm_Petsc(N_Vector x, N_Vector w)
{
  sunindextype i;
  sunindextype N        = NV_LOCLENGTH_PTC(x);
  sunindextype N_global = NV_GLOBLENGTH_PTC(x);
  MPI_Comm comm     = NV_COMM_PTC(x);
  Vec xv = NV_PVEC_PTC(x);
  Vec wv = NV_PVEC_PTC(w);
  PetscScalar *xd;
  PetscScalar *wd;
  PetscReal sum = ZERO;
  realtype global_sum;
<<<<<<< HEAD
  
  VecGetArray(xv, &xd);
  VecGetArray(wv, &wd);
  for (i = 0; i < N; i++) {
    sum += PetscSqr(PetscAbsScalar(xd[i] * wd[i]));
  }
  VecRestoreArray(xv, &xd);
  VecRestoreArray(wv, &wd);
  
  global_sum = VAllReduce_Petsc(sum, 1, comm);
  return (SUNRsqrt(global_sum/N_global)); 
=======

  VecGetArray(*xv, &xd);
  VecGetArray(*wv, &wd);
  for (i = 0; i < N; i++) {
    sum += PetscSqr(PetscAbsScalar(xd[i] * wd[i]));
  }
  VecRestoreArray(*xv, &xd);
  VecRestoreArray(*wv, &wd);

  global_sum = SUNMPI_Allreduce_scalar(sum, 1, comm);
  return (SUNRsqrt(global_sum/N_global));
>>>>>>> d657e4dc
}

realtype N_VWrmsNormMask_Petsc(N_Vector x, N_Vector w, N_Vector id)
{
  sunindextype i;
  sunindextype N        = NV_LOCLENGTH_PTC(x);
  sunindextype N_global = NV_GLOBLENGTH_PTC(x);
  MPI_Comm comm     = NV_COMM_PTC(x);
<<<<<<< HEAD
  
  Vec xv = NV_PVEC_PTC(x);
  Vec wv = NV_PVEC_PTC(w);
  Vec idv = NV_PVEC_PTC(id);
=======

  Vec *xv = NV_PVEC_PTC(x);
  Vec *wv = NV_PVEC_PTC(w);
  Vec *idv = NV_PVEC_PTC(id);
>>>>>>> d657e4dc
  PetscScalar *xd;
  PetscScalar *wd;
  PetscScalar *idd;
  PetscReal sum = ZERO;
  realtype global_sum;
<<<<<<< HEAD
  
  VecGetArray(xv, &xd);
  VecGetArray(wv, &wd);
  VecGetArray(idv, &idd);
=======

  VecGetArray(*xv, &xd);
  VecGetArray(*wv, &wd);
  VecGetArray(*idv, &idd);
>>>>>>> d657e4dc
  for (i = 0; i < N; i++) {
    PetscReal tag = (PetscReal) idd[i];
    if (tag > ZERO) {
      sum += PetscSqr(PetscAbsScalar(xd[i] * wd[i]));
    }
  }
  VecRestoreArray(xv, &xd);
  VecRestoreArray(wv, &wd);
  VecRestoreArray(idv, &idd);

  global_sum = SUNMPI_Allreduce_scalar(sum, 1, comm);
  return (SUNRsqrt(global_sum/N_global));
}

realtype N_VMin_Petsc(N_Vector x)
{
  Vec xv = NV_PVEC_PTC(x);
  PetscReal minval;
  PetscInt i;
<<<<<<< HEAD
  
  VecMin(xv, &i, &minval);
  
=======

  VecMin(*xv, &i, &minval);

>>>>>>> d657e4dc
  return minval;
}

realtype N_VWL2Norm_Petsc(N_Vector x, N_Vector w)
{
  sunindextype i;
  sunindextype N = NV_LOCLENGTH_PTC(x);
  MPI_Comm comm  = NV_COMM_PTC(x);

  Vec xv = NV_PVEC_PTC(x);
  Vec wv = NV_PVEC_PTC(w);
  PetscScalar *xd;
  PetscScalar *wd;
  PetscReal sum = ZERO;
  realtype global_sum;
<<<<<<< HEAD
  
  VecGetArray(xv, &xd);
  VecGetArray(wv, &wd);
=======

  VecGetArray(*xv, &xd);
  VecGetArray(*wv, &wd);
>>>>>>> d657e4dc
  for (i = 0; i < N; i++) {
    sum += PetscSqr(PetscAbsScalar(xd[i] * wd[i]));
  }
  VecRestoreArray(xv, &xd);
  VecRestoreArray(wv, &wd);

  global_sum = SUNMPI_Allreduce_scalar(sum, 1, comm);
  return (SUNRsqrt(global_sum));
}

realtype N_VL1Norm_Petsc(N_Vector x)
{
  Vec xv = NV_PVEC_PTC(x);
  PetscReal norm;
<<<<<<< HEAD
  
  VecNorm(xv, NORM_1, &norm);
  
=======

  VecNorm(*xv, NORM_1, &norm);

>>>>>>> d657e4dc
  return norm;
}

void N_VCompare_Petsc(realtype c, N_Vector x, N_Vector z)
{
  sunindextype i;
  sunindextype N = NV_LOCLENGTH_PTC(x);
<<<<<<< HEAD
  Vec xv = NV_PVEC_PTC(x);
  Vec zv = NV_PVEC_PTC(z);
=======
  Vec *xv = NV_PVEC_PTC(x);
  Vec *zv = NV_PVEC_PTC(z);
>>>>>>> d657e4dc
  PetscReal cpet = c; /* <~ realtype should typedef to PETScReal */
  PetscScalar *xdata;
  PetscScalar *zdata;

  VecGetArray(xv, &xdata);
  VecGetArray(zv, &zdata);
  for (i = 0; i < N; i++) {
    zdata[i] = PetscAbsScalar(xdata[i]) >= cpet ? ONE : ZERO;
  }
  VecRestoreArray(xv, &xdata);
  VecRestoreArray(zv, &zdata);

  return;
}

booleantype N_VInvTest_Petsc(N_Vector x, N_Vector z)
{
  sunindextype i;
  sunindextype N = NV_LOCLENGTH_PTC(x);
  MPI_Comm comm = NV_COMM_PTC(x);
  Vec xv = NV_PVEC_PTC(x);
  Vec zv = NV_PVEC_PTC(z);
  PetscScalar *xd;
  PetscScalar *zd;
  PetscReal val = ONE;
<<<<<<< HEAD
  
  VecGetArray(xv, &xd);
  VecGetArray(zv, &zd);
=======

  VecGetArray(*xv, &xd);
  VecGetArray(*zv, &zd);
>>>>>>> d657e4dc
  for (i = 0; i < N; i++) {
    if (xd[i] == ZERO)
      val = ZERO;
    else
      zd[i] = ONE/xd[i];
  }
  VecRestoreArray(xv, &xd);
  VecRestoreArray(zv, &zd);

  val = SUNMPI_Allreduce_scalar(val, 3, comm);

  if (val == ZERO)
    return(SUNFALSE);
  else
    return(SUNTRUE);
}

booleantype N_VConstrMask_Petsc(N_Vector c, N_Vector x, N_Vector m)
{
  sunindextype i;
  sunindextype N = NV_LOCLENGTH_PTC(x);
  MPI_Comm comm = NV_COMM_PTC(x);
<<<<<<< HEAD
  realtype minval = ONE;
  Vec xv = NV_PVEC_PTC(x);
  Vec cv = NV_PVEC_PTC(c);
  Vec mv = NV_PVEC_PTC(m);
=======
  realtype temp;
  booleantype test;
  Vec *xv = NV_PVEC_PTC(x);
  Vec *cv = NV_PVEC_PTC(c);
  Vec *mv = NV_PVEC_PTC(m);
>>>>>>> d657e4dc
  PetscScalar *xd;
  PetscScalar *cd;
  PetscScalar *md;

<<<<<<< HEAD
  VecGetArray(xv, &xd);
  VecGetArray(cv, &cd);
  VecGetArray(mv, &md);
=======
  temp = ZERO;

  VecGetArray(*xv, &xd);
  VecGetArray(*cv, &cd);
  VecGetArray(*mv, &md);
>>>>>>> d657e4dc
  for (i = 0; i < N; i++) {
    PetscReal cc = (PetscReal) cd[i]; /* <~ Drop imaginary parts if any. */
    PetscReal xx = (PetscReal) xd[i]; /* <~ Constraints defined on Re{x} */
    md[i] = ZERO;

    /* Continue if no constraints were set for the variable */
    if (cc == ZERO)
      continue;

    /* Check if a set constraint has been violated */
    test = (SUNRabs(cc) > ONEPT5 && xx*cc <= ZERO) ||
           (SUNRabs(cc) > HALF   && xx*cc <  ZERO);
    if (test) {
      temp = md[i] = ONE;
    }
  }
  VecRestoreArray(xv, &xd);
  VecRestoreArray(cv, &cd);
  VecRestoreArray(mv, &md);

  /* Find max temp across all MPI ranks */
  temp = SUNMPI_Allreduce_scalar(temp, 2, comm);

  /* Return false if any constraint was violated */
  return (temp == ONE) ? SUNFALSE : SUNTRUE;
}

realtype N_VMinQuotient_Petsc(N_Vector num, N_Vector denom)
{
  booleantype notEvenOnce = SUNTRUE;
  sunindextype i;
  sunindextype N    = NV_LOCLENGTH_PTC(num);
  MPI_Comm comm = NV_COMM_PTC(num);

  Vec nv = NV_PVEC_PTC(num);
  Vec dv = NV_PVEC_PTC(denom);
  PetscScalar *nd;
  PetscScalar *dd;
  PetscReal minval = BIG_REAL;

  VecGetArray(nv, &nd);
  VecGetArray(dv, &dd);
  for (i = 0; i < N; i++) {
    PetscReal nr = (PetscReal) nd[i];
    PetscReal dr = (PetscReal) dd[i];
    if (dr == ZERO)
      continue;
    else {
      if (!notEvenOnce)
        minval = SUNMIN(minval, nr/dr);
      else {
        minval = nr/dr;
        notEvenOnce = SUNFALSE;
      }
    }
  }
  VecRestoreArray(nv, &nd);
  VecRestoreArray(dv, &dd);

  return(SUNMPI_Allreduce_scalar(minval, 3, comm));
}

<<<<<<< HEAD

/*
 * -----------------------------------------------------------------
 * fused vector operations
 * -----------------------------------------------------------------
 */


int N_VLinearCombination_Petsc(int nvec, realtype* c, N_Vector* X, N_Vector z)
{
  int  i;
  Vec* xv;
  Vec  zv;

  /* invalid number of vectors */
  if (nvec < 1) return(-1);

  /* should have called N_VScale */
  if (nvec == 1) {
    N_VScale_Petsc(c[0], X[0], z);
    return(0);
  }

  /* should have called N_VLinearSum */
  if (nvec == 2) {
    N_VLinearSum_Petsc(c[0], X[0], c[1], X[1], z);
    return(0);
  }

  /* get petsc vectors */
  xv = (Vec*) malloc(nvec * sizeof(Vec));
  for (i=0; i<nvec; i++)
    xv[i] = NV_PVEC_PTC(X[i]);

  zv = NV_PVEC_PTC(z);

  /*
   * X[0] += c[i]*X[i], i = 1,...,nvec-1
   */
  if ((X[0] == z) && (c[0] == ONE)) {
    VecMAXPY(zv, nvec-1, c+1, xv+1);
    return(0);
  }

  /*
   * X[0] = c[0] * X[0] + sum{ c[i] * X[i] }, i = 1,...,nvec-1
   */
  if (X[0] == z) {
    VecScale(zv, c[0]);
    VecMAXPY(zv, nvec-1, c+1, xv+1);    
    return(0);
  }

  /*
   * z = sum{ c[i] * X[i] }, i = 0,...,nvec-1
   */
  VecAXPBY(zv, c[0], 0.0, xv[0]);
  VecMAXPY(zv, nvec-1, c+1, xv+1);
  return(0);
}


int N_VScaleAddMulti_Petsc(int nvec, realtype* a, N_Vector x, N_Vector* Y, N_Vector* Z)
{
  int          i;
  sunindextype j, N;
  PetscScalar  *xd, *yd, *zd;

  /* invalid number of vectors */
  if (nvec < 1) return(-1);

  /* should have called N_VLinearSum */
  if (nvec == 1) {
    N_VLinearSum_Petsc(a[0], x, ONE, Y[0], Z[0]);
    return(0);
  }

  /* get vector length and data array */
  N = NV_LOCLENGTH_PTC(x);
  VecGetArray(NV_PVEC_PTC(x), &xd);

  /*
   * Y[i][j] += a[i] * x[j]
   */
  if (Y == Z) {
    for (i=0; i<nvec; i++) {
      VecGetArray(NV_PVEC_PTC(Y[i]), &yd);
      for (j=0; j<N; j++) {
        yd[j] += a[i] * xd[j];
      }
      VecRestoreArray(NV_PVEC_PTC(Y[i]), &yd);
    }
    return(0);
  }

  /*
   * Z[i][j] = Y[i][j] + a[i] * x[j]
   */
  for (i=0; i<nvec; i++) {
    VecGetArray(NV_PVEC_PTC(Y[i]), &yd);
    VecGetArray(NV_PVEC_PTC(Z[i]), &zd);
    for (j=0; j<N; j++) {
      zd[j] = a[i] * xd[j] + yd[j];
    }
    VecRestoreArray(NV_PVEC_PTC(Y[i]), &yd);
    VecRestoreArray(NV_PVEC_PTC(Z[i]), &zd);
  }
  return(0);
}


int N_VDotProdMulti_Petsc(int nvec, N_Vector x, N_Vector* Y, realtype* dotprods)
{
  int  i;
  Vec* yv;
  Vec  xv;

  /* invalid number of vectors */
  if (nvec < 1) return(-1);

  /* should have called N_VDotProd */
  if (nvec == 1) {
    dotprods[0] = N_VDotProd_Petsc(x, Y[0]);
    return(0);
  }

  /* get petsc vectors */
  yv = (Vec*) malloc(nvec * sizeof(Vec));
  for (i=0; i<nvec; i++)
    yv[i] = NV_PVEC_PTC(Y[i]);

  xv = NV_PVEC_PTC(x);

  VecMDot(xv, nvec, yv, dotprods);
  return(0);
}


/*
 * -----------------------------------------------------------------------------
 * vector array operations
 * -----------------------------------------------------------------------------
 */

int N_VLinearSumVectorArray_Petsc(int nvec,
                                  realtype a, N_Vector* X,
                                  realtype b, N_Vector* Y, 
                                  N_Vector* Z)
{
  int          i;
  sunindextype j, N;
  PetscScalar  *xd, *yd, *zd;

  /* invalid number of vectors */
  if (nvec < 1) return(-1);

  /* should have called N_VLinearSum */
  if (nvec == 1) {
    N_VLinearSum_Petsc(a, X[0], b, Y[0], Z[0]);
    return(0);
  }

  /* get vector length */
  N = NV_LOCLENGTH_PTC(Z[0]);

  /* compute linear sum for each vector pair in vector arrays */
  for (i=0; i<nvec; i++) {
    VecGetArray(NV_PVEC_PTC(X[i]), &xd);
    VecGetArray(NV_PVEC_PTC(Y[i]), &yd);
    VecGetArray(NV_PVEC_PTC(Z[i]), &zd);
    for (j=0; j<N; j++) {
      zd[j] = a * xd[j] + b * yd[j];
    }
    VecRestoreArray(NV_PVEC_PTC(X[i]), &xd);
    VecRestoreArray(NV_PVEC_PTC(Y[i]), &yd);
    VecRestoreArray(NV_PVEC_PTC(Z[i]), &zd);
  }

  return(0);
}


int N_VScaleVectorArray_Petsc(int nvec, realtype* c, N_Vector* X, N_Vector* Z)
{
  int          i;
  sunindextype j, N;
  PetscScalar  *xd, *zd;

  /* invalid number of vectors */
  if (nvec < 1) return(-1);

  /* should have called N_VScale */
  if (nvec == 1) {
    N_VScale_Petsc(c[0], X[0], Z[0]);
    return(0);
  }

  /* get vector length */
  N = NV_LOCLENGTH_PTC(Z[0]);

  /*
   * X[i] *= c[i]
   */
  if (X == Z) {
    for (i=0; i<nvec; i++) {
      VecGetArray(NV_PVEC_PTC(X[i]), &xd);
      for (j=0; j<N; j++) {
        xd[j] *= c[i];
      }
      VecRestoreArray(NV_PVEC_PTC(X[i]), &xd);
    }
    return(0);
  }

  /*
   * Z[i] = c[i] * X[i]
   */
  for (i=0; i<nvec; i++) {
    VecGetArray(NV_PVEC_PTC(X[i]), &xd);
    VecGetArray(NV_PVEC_PTC(Z[i]), &zd);
    for (j=0; j<N; j++) {
      zd[j] = c[i] * xd[j];
    }
    VecRestoreArray(NV_PVEC_PTC(X[i]), &xd);
    VecRestoreArray(NV_PVEC_PTC(Z[i]), &zd);
  }
  return(0);
}


int N_VConstVectorArray_Petsc(int nvec, realtype c, N_Vector* Z)
{
  int          i;
  sunindextype j, N;
  PetscScalar  *zd;

  /* invalid number of vectors */
  if (nvec < 1) return(-1);

  /* should have called N_VConst */
  if (nvec == 1) {
    N_VConst_Petsc(c, Z[0]);
    return(0);
  }

  /* get vector length */
  N = NV_LOCLENGTH_PTC(Z[0]);

  /* set each vector in the vector array to a constant */
  for (i=0; i<nvec; i++) {
    VecGetArray(NV_PVEC_PTC(Z[i]), &zd);
    for (j=0; j<N; j++) {
      zd[j] = c;
    }
    VecRestoreArray(NV_PVEC_PTC(Z[i]), &zd);
  }

  return(0);
}


int N_VWrmsNormVectorArray_Petsc(int nvec, N_Vector* X, N_Vector* W, realtype* nrm)
{
  int          i, ier;
  sunindextype j, Nl, Ng;
  realtype*    wd=NULL;
  realtype*    xd=NULL;
  MPI_Comm     comm;

  /* invalid number of vectors */
  if (nvec < 1) return(-1);

  /* should have called N_VWrmsNorm */
  if (nvec == 1) {
    nrm[0] = N_VWrmsNorm_Petsc(X[0], W[0]);
    return(0);
  }

  /* get vector lengths and communicator */
  Nl   = NV_LOCLENGTH_PTC(X[0]);
  Ng   = NV_GLOBLENGTH_PTC(X[0]);
  comm = NV_COMM_PTC(X[0]);

  /* compute the WRMS norm for each vector in the vector array */
  for (i=0; i<nvec; i++) {
    VecGetArray(NV_PVEC_PTC(X[i]), &xd);
    VecGetArray(NV_PVEC_PTC(W[i]), &wd);
    nrm[i] = ZERO;   
    for (j=0; j<Nl; j++) {
      nrm[i] += PetscSqr(PetscAbsScalar(xd[j] * wd[j]));
    }
    VecRestoreArray(NV_PVEC_PTC(X[i]), &xd);
    VecRestoreArray(NV_PVEC_PTC(W[i]), &wd);
  }
  ier = MPI_Allreduce(MPI_IN_PLACE, nrm, nvec, PVEC_REAL_MPI_TYPE, MPI_SUM, comm);

  for (i=0; i<nvec; i++)
    nrm[i] = SUNRsqrt(nrm[i]/Ng);

  return(0);
}


int N_VWrmsNormMaskVectorArray_Petsc(int nvec, N_Vector* X, N_Vector* W,
                                        N_Vector id, realtype* nrm)
{
  int          i, ier;
  sunindextype j, Nl, Ng;
  PetscScalar  *wd, *xd, *idd;
  MPI_Comm     comm;

  /* invalid number of vectors */
  if (nvec < 1) return(-1);

  /* should have called N_VWrmsNorm */
  if (nvec == 1) {
    nrm[0] = N_VWrmsNormMask_Petsc(X[0], W[0], id);
    return(0);
  }

  /* get vector lengths and communicator */
  Nl   = NV_LOCLENGTH_PTC(X[0]);
  Ng   = NV_GLOBLENGTH_PTC(X[0]);
  comm = NV_COMM_PTC(X[0]);

  /* compute the WRMS norm for each vector in the vector array */
  VecGetArray(NV_PVEC_PTC(id), &idd);
  for (i=0; i<nvec; i++) {
    VecGetArray(NV_PVEC_PTC(X[i]), &xd);
    VecGetArray(NV_PVEC_PTC(W[i]), &wd);
    nrm[i] = ZERO;   
    for (j=0; j<Nl; j++) {
      if (idd[j] > ZERO)
        nrm[i] += SUNSQR(xd[j] * wd[j]);
    }
    VecRestoreArray(NV_PVEC_PTC(X[i]), &xd);
    VecRestoreArray(NV_PVEC_PTC(W[i]), &wd);
  }
  VecRestoreArray(NV_PVEC_PTC(id), &idd);

  ier = MPI_Allreduce(MPI_IN_PLACE, nrm, nvec, PVEC_REAL_MPI_TYPE, MPI_SUM, comm);

  for (i=0; i<nvec; i++)
    nrm[i] = SUNRsqrt(nrm[i]/Ng);

  return(0);
}


int N_VScaleAddMultiVectorArray_Petsc(int nvec, int nsum, realtype* a,
                                          N_Vector* X, N_Vector** Y, N_Vector** Z)
{
  int          i, j;
  sunindextype k, N;
  PetscScalar  *xd, *yd, *zd;

  int          retval;
  N_Vector*    YY;
  N_Vector*    ZZ;

  /* invalid number of vectors */
  if (nvec < 1) return(-1);
  if (nsum < 1) return(-1);

  /* ---------------------------
   * Special cases for nvec == 1
   * --------------------------- */

  if (nvec == 1) {

    /* should have called N_VLinearSum */
    if (nsum == 1) {
      N_VLinearSum_Petsc(a[0], X[0], ONE, Y[0][0], Z[0][0]);
      return(0);
    }

    /* should have called N_VScaleAddMulti */
    YY = (N_Vector *) malloc(nsum * sizeof(N_Vector));
    ZZ = (N_Vector *) malloc(nsum * sizeof(N_Vector));

    for (j=0; j<nsum; j++) {
      YY[j] = Y[j][0];
      ZZ[j] = Z[j][0];
    }

    retval = N_VScaleAddMulti_Petsc(nsum, a, X[0], YY, ZZ);

    free(YY);
    free(ZZ);
    return(retval);
  }

  /* --------------------------
   * Special cases for nvec > 1
   * -------------------------- */

  /* should have called N_VLinearSumVectorArray */
  if (nsum == 1) {
    retval = N_VLinearSumVectorArray_Petsc(nvec, a[0], X, ONE, Y[0], Z[0]);
    return(retval);
  }

  /* ----------------------------
   * Compute multiple linear sums
   * ---------------------------- */

  /* get vector length */
  N  = NV_LOCLENGTH_PTC(X[0]);

  /*
   * Y[i][j] += a[i] * x[j]
   */
  if (Y == Z) {
    for (i=0; i<nvec; i++) {
      VecGetArray(NV_PVEC_PTC(X[i]), &xd);
      for (j=0; j<nsum; j++) {
        VecGetArray(NV_PVEC_PTC(Y[j][i]), &yd);
        for (k=0; k<N; k++) {
          yd[k] += a[j] * xd[k];
        }
        VecRestoreArray(NV_PVEC_PTC(Y[j][i]), &yd);
      }
      VecRestoreArray(NV_PVEC_PTC(X[i]), &xd);
    }
    return(0);
  }

  /*
   * Z[i][j] = Y[i][j] + a[i] * x[j]
   */
  for (i=0; i<nvec; i++) {
    VecGetArray(NV_PVEC_PTC(X[i]), &xd);
    for (j=0; j<nsum; j++) {
      VecGetArray(NV_PVEC_PTC(Y[j][i]), &yd);
      VecGetArray(NV_PVEC_PTC(Z[j][i]), &zd);
      for (k=0; k<N; k++) {
        zd[k] = a[j] * xd[k] + yd[k];
      }
      VecRestoreArray(NV_PVEC_PTC(Y[j][i]), &yd);
      VecRestoreArray(NV_PVEC_PTC(Z[j][i]), &zd);
    }
    VecRestoreArray(NV_PVEC_PTC(X[i]), &xd);
  }

  return(0);
}


int N_VLinearCombinationVectorArray_Petsc(int nvec, int nsum,
                                             realtype* c,
                                             N_Vector** X,
                                             N_Vector* Z)
{
  int          i; /* vector arrays index in summation [0,nsum) */
  int          j; /* vector index in vector array     [0,nvec) */
  sunindextype k; /* element index in vector          [0,N)    */
  sunindextype N;
  PetscScalar  *zd, *xd;

  realtype*    ctmp;
  N_Vector*    Y;

  /* invalid number of vectors */
  if (nvec < 1) return(-1);
  if (nsum < 1) return(-1);

  /* ---------------------------
   * Special cases for nvec == 1
   * --------------------------- */

  if (nvec == 1) {
  
    /* should have called N_VScale */
    if (nsum == 1) {
      N_VScale_Petsc(c[0], X[0][0], Z[0]);
      return(0);
    }

    /* should have called N_VLinearSum */
    if (nsum == 2) {
      N_VLinearSum_Petsc(c[0], X[0][0], c[1], X[1][0], Z[0]);
      return(0);
    }

    /* should have called N_VLinearCombination */
    Y = (N_Vector *) malloc(nsum * sizeof(N_Vector));

    for (i=0; i<nsum; i++) {
      Y[i] = X[i][0];
    }

    N_VLinearCombination_Petsc(nsum, c, Y, Z[0]);

    free(Y);
    return(0);
  }

  /* --------------------------
   * Special cases for nvec > 1
   * -------------------------- */

  /* should have called N_VScaleVectorArray */
  if (nsum == 1) {

    ctmp = (realtype*) malloc(nvec * sizeof(realtype));

    for (j=0; j<nvec; j++) {
      ctmp[j] = c[0];
    }

    N_VScaleVectorArray_Petsc(nvec, ctmp, X[0], Z);

    free(ctmp);
    return(0);
  }
  
  /* should have called N_VLinearSumVectorArray */
  if (nsum == 2) {
    N_VLinearSumVectorArray_Petsc(nvec, c[0], X[0], c[1], X[1], Z);
    return(0);
  }

  /* --------------------------
   * Compute linear combination
   * -------------------------- */

  /* get vector length */
  N = NV_LOCLENGTH_PTC(Z[0]);

  /*
   * X[0][j] += c[i]*X[i][j], i = 1,...,nvec-1
   */
  if ((X[0] == Z) && (c[0] == ONE)) {
    for (j=0; j<nvec; j++) {
      VecGetArray(NV_PVEC_PTC(Z[j]), &zd);
      for (i=1; i<nsum; i++) {
        VecGetArray(NV_PVEC_PTC(X[i][j]), &xd);
        for (k=0; k<N; k++) {
          zd[k] += c[i] * xd[k];
        }
        VecRestoreArray(NV_PVEC_PTC(X[i][j]), &xd);
      }
      VecRestoreArray(NV_PVEC_PTC(Z[j]), &zd);
    }
    return(0);
  }

  /*
   * X[0][j] = c[0] * X[0][j] + sum{ c[i] * X[i][j] }, i = 1,...,nvec-1
   */
  if (X[0] == Z) {
    for (j=0; j<nvec; j++) {
      VecGetArray(NV_PVEC_PTC(Z[j]), &zd);
      for (k=0; k<N; k++) {
        zd[k] *= c[0];
      }
      for (i=1; i<nsum; i++) {
        VecGetArray(NV_PVEC_PTC(X[i][j]), &xd);
        for (k=0; k<N; k++) {
          zd[k] += c[i] * xd[k];
        }
        VecRestoreArray(NV_PVEC_PTC(X[i][j]), &xd);
      }
      VecRestoreArray(NV_PVEC_PTC(Z[j]), &zd);
    }
    return(0);
  }

  /*
   * Z[j] = sum{ c[i] * X[i][j] }, i = 0,...,nvec-1
   */
  for (j=0; j<nvec; j++) {
    VecGetArray(NV_PVEC_PTC(X[0][j]), &xd);
    VecGetArray(NV_PVEC_PTC(Z[j]), &zd);
    for (k=0; k<N; k++) {
      zd[k] = c[0] * xd[k];
    }
    VecRestoreArray(NV_PVEC_PTC(X[0][j]), &xd);
    for (i=1; i<nsum; i++) {
      VecGetArray(NV_PVEC_PTC(X[i][j]), &xd);
      for (k=0; k<N; k++) {
        zd[k] += c[i] * xd[k];
      }
      VecRestoreArray(NV_PVEC_PTC(X[i][j]), &xd);
    }
    VecRestoreArray(NV_PVEC_PTC(Z[j]), &zd);
  }
  return(0);
}


/*
 * -----------------------------------------------------------------
 * private functions
 * -----------------------------------------------------------------
 */

static realtype VAllReduce_Petsc(realtype d, int op, MPI_Comm comm)
{
  /* 
   * This function does a global reduction.  The operation is
   *   sum if op = 1,
   *   max if op = 2,
   *   min if op = 3.
   * The operation is over all processors in the communicator 
   */

  PetscErrorCode ierr;
  realtype out;

  switch (op) {
   case 1: ierr = MPI_Allreduce(&d, &out, 1, PVEC_REAL_MPI_TYPE, MPI_SUM, comm);
           break;

   case 2: ierr = MPI_Allreduce(&d, &out, 1, PVEC_REAL_MPI_TYPE, MPI_MAX, comm);
           break;

   case 3: ierr = MPI_Allreduce(&d, &out, 1, PVEC_REAL_MPI_TYPE, MPI_MIN, comm);
           break;

   default: break;
  }
  CHKERRABORT(comm, ierr);

  return(out);
}
=======
>>>>>>> d657e4dc
<|MERGE_RESOLUTION|>--- conflicted
+++ resolved
@@ -65,11 +65,7 @@
  *     These routines give access to the individual parts of
  *     the content structure of a PETSc N_Vector wrapper.
  *
-<<<<<<< HEAD
  *     NV_PVEC_PTC(v) returns the PETSc vector (Vec) object. 
-=======
- *     NV_PVEC_PTC(v) returns the PETSc vector (Vec) object.
->>>>>>> d657e4dc
  *
  *     The assignment v_llen = NV_LOCLENGTH_PTC(v) sets v_llen to
  *     be the length of the local part of the vector v. The call
@@ -85,11 +81,7 @@
  *
  *     The assignment v_comm = NV_COMM_PTC(v) sets v_comm to be the
  *     MPI communicator of the vector v. The assignment
-<<<<<<< HEAD
  *     NV_COMM_PTC(v) = comm_v should NOT be used! It will change 
-=======
- *     NV_COMM_PTC(v) = comm_v should NOT be used! It will change
->>>>>>> d657e4dc
  *     the value stored in the N_Vector content structure, but it
  *     will NOT change the MPI communicator of the actual PETSc
  *     vector.
@@ -223,11 +215,7 @@
 
 
 
-<<<<<<< HEAD
 /* ---------------------------------------------------------------- 
-=======
-/* ----------------------------------------------------------------
->>>>>>> d657e4dc
  * Function to create an N_Vector wrapper for a PETSc vector.
  */
 
@@ -238,17 +226,10 @@
   PetscInt local_length;
   PetscInt global_length;
 
-<<<<<<< HEAD
   VecGetLocalSize(pvec, &local_length);
   VecGetSize(pvec, &global_length);
   PetscObjectGetComm((PetscObject) pvec, &comm);
   
-=======
-  VecGetLocalSize(*pvec, &local_length);
-  VecGetSize(*pvec, &global_length);
-  PetscObjectGetComm((PetscObject) (*pvec), &comm);
-
->>>>>>> d657e4dc
   v = N_VNewEmpty_Petsc(comm, local_length, global_length);
   if (v == NULL)
      return(NULL);
@@ -260,11 +241,7 @@
   return(v);
 }
 
-<<<<<<< HEAD
 /* ---------------------------------------------------------------- 
-=======
-/* ----------------------------------------------------------------
->>>>>>> d657e4dc
  * Function to create an array of new PETSc vector wrappers.
  */
 
@@ -291,11 +268,7 @@
   return(vs);
 }
 
-<<<<<<< HEAD
 /* ---------------------------------------------------------------- 
-=======
-/* ----------------------------------------------------------------
->>>>>>> d657e4dc
  * Function to create an array of new PETSc vector wrappers with
  * empty (NULL) PETSc vectors.
  */
@@ -348,11 +321,7 @@
   return NV_PVEC_PTC(v);
 }
 
-<<<<<<< HEAD
 /* ---------------------------------------------------------------- 
-=======
-/* ----------------------------------------------------------------
->>>>>>> d657e4dc
  * Function to print the global data in a PETSc vector to stdout
  */
 
@@ -360,22 +329,13 @@
 {
   Vec xv = NV_PVEC_PTC(x);
   MPI_Comm comm = NV_COMM_PTC(x);
-<<<<<<< HEAD
   
   VecView(xv, PETSC_VIEWER_STDOUT_(comm));
-=======
-
-  VecView(*xv, PETSC_VIEWER_STDOUT_(comm));
->>>>>>> d657e4dc
 
   return;
 }
 
-<<<<<<< HEAD
 /* ---------------------------------------------------------------- 
-=======
-/* ----------------------------------------------------------------
->>>>>>> d657e4dc
  * Function to print the global data in a PETSc vector to fname
  */
 
@@ -428,7 +388,6 @@
   ops->nvspace           = w->ops->nvspace;
   ops->nvgetarraypointer = w->ops->nvgetarraypointer;
   ops->nvsetarraypointer = w->ops->nvsetarraypointer;
-<<<<<<< HEAD
 
   /* standard vector operations */
   ops->nvlinearsum    = w->ops->nvlinearsum;
@@ -464,27 +423,6 @@
   ops->nvwrmsnormmaskvectorarray      = w->ops->nvwrmsnormmaskvectorarray;
   ops->nvscaleaddmultivectorarray     = w->ops->nvscaleaddmultivectorarray;
   ops->nvlinearcombinationvectorarray = w->ops->nvlinearcombinationvectorarray;
-=======
-  ops->nvlinearsum       = w->ops->nvlinearsum;
-  ops->nvconst           = w->ops->nvconst;
-  ops->nvprod            = w->ops->nvprod;
-  ops->nvdiv             = w->ops->nvdiv;
-  ops->nvscale           = w->ops->nvscale;
-  ops->nvabs             = w->ops->nvabs;
-  ops->nvinv             = w->ops->nvinv;
-  ops->nvaddconst        = w->ops->nvaddconst;
-  ops->nvdotprod         = w->ops->nvdotprod;
-  ops->nvmaxnorm         = w->ops->nvmaxnorm;
-  ops->nvwrmsnormmask    = w->ops->nvwrmsnormmask;
-  ops->nvwrmsnorm        = w->ops->nvwrmsnorm;
-  ops->nvmin             = w->ops->nvmin;
-  ops->nvwl2norm         = w->ops->nvwl2norm;
-  ops->nvl1norm          = w->ops->nvl1norm;
-  ops->nvcompare         = w->ops->nvcompare;
-  ops->nvinvtest         = w->ops->nvinvtest;
-  ops->nvconstrmask      = w->ops->nvconstrmask;
-  ops->nvminquotient     = w->ops->nvminquotient;
->>>>>>> d657e4dc
 
   /* Create content */
   content = NULL;
@@ -512,15 +450,9 @@
 N_Vector N_VClone_Petsc(N_Vector w)
 {
   N_Vector v = NULL;
-<<<<<<< HEAD
   Vec pvec   = NULL;
   Vec wvec   = NV_PVEC_PTC(w);
   
-=======
-  Vec *pvec  = NULL;
-  Vec *wvec  = NV_PVEC_PTC(w);
-
->>>>>>> d657e4dc
   /* PetscErrorCode ierr; */
 
   v = N_VCloneEmpty_Petsc(w);
@@ -535,15 +467,9 @@
     N_VDestroy_Petsc(v);
     return(NULL);
   }
-<<<<<<< HEAD
     
   /* ierr = */ 
   VecDuplicate(wvec, &pvec);
-=======
-
-  /* ierr = */
-  VecDuplicate(*wvec, pvec);
->>>>>>> d657e4dc
   if(pvec == NULL) {
     N_VDestroy_Petsc(v);
     return(NULL);
@@ -605,30 +531,18 @@
 
 void N_VLinearSum_Petsc(realtype a, N_Vector x, realtype b, N_Vector y, N_Vector z)
 {
-<<<<<<< HEAD
   Vec xv = NV_PVEC_PTC(x);
   Vec yv = NV_PVEC_PTC(y);
   Vec zv = NV_PVEC_PTC(z);
   
-=======
-  Vec *xv = NV_PVEC_PTC(x);
-  Vec *yv = NV_PVEC_PTC(y);
-  Vec *zv = NV_PVEC_PTC(z);
-
->>>>>>> d657e4dc
   if (x == y) {
     N_VScale_Petsc(a + b, x, z); /* z <~ ax+bx */
     return;
   }
 
   if (z == y) {
-<<<<<<< HEAD
     if (b == ONE) { 
       VecAXPY(yv, a, xv);   /* BLAS usage: axpy  y <- ax+y */
-=======
-    if (b == ONE) {
-      VecAXPY(*yv, a, *xv);   /* BLAS usage: axpy  y <- ax+y */
->>>>>>> d657e4dc
       return;
     }
     VecAXPBY(yv, a, b, xv); /* BLAS usage: axpby y <- ax+by */
@@ -636,13 +550,8 @@
   }
 
   if (z == x) {
-<<<<<<< HEAD
     if (a == ONE) { 
       VecAXPY(xv, b, yv);   /* BLAS usage: axpy  x <- by+x */
-=======
-    if (a == ONE) {
-      VecAXPY(*xv, b, *yv);   /* BLAS usage: axpy  x <- by+x */
->>>>>>> d657e4dc
       return;
     }
     VecAXPBY(xv, b, a, yv); /* BLAS usage: axpby x <- by+ax */
@@ -654,50 +563,29 @@
      (1) a == other, b == 0.0 - user should have called N_VScale
      (2) a == 0.0, b == other - user should have called N_VScale
      (3) a,b == other, a !=b, a != -b */
-<<<<<<< HEAD
   
   VecAXPBYPCZ(zv, a, b, 0.0, xv, yv); /* PETSc, probably not optimal */
-=======
-
-  VecAXPBYPCZ(*zv, a, b, 0.0, *xv, *yv); /* PETSc, probably not optimal */
->>>>>>> d657e4dc
 
   return;
 }
 
 void N_VConst_Petsc(realtype c, N_Vector z)
 {
-<<<<<<< HEAD
   Vec zv = NV_PVEC_PTC(z);
 
   VecSet(zv, c);
   
-=======
-  Vec *zv = NV_PVEC_PTC(z);
-
-  VecSet(*zv, c);
-
->>>>>>> d657e4dc
   return;
 }
 
 void N_VProd_Petsc(N_Vector x, N_Vector y, N_Vector z)
 {
-<<<<<<< HEAD
   Vec xv = NV_PVEC_PTC(x);
   Vec yv = NV_PVEC_PTC(y);
   Vec zv = NV_PVEC_PTC(z);
   
   VecPointwiseMult(zv, xv, yv);
   
-=======
-  Vec *xv = NV_PVEC_PTC(x);
-  Vec *yv = NV_PVEC_PTC(y);
-  Vec *zv = NV_PVEC_PTC(z);
-
-  VecPointwiseMult(*zv, *xv, *yv);
-
->>>>>>> d657e4dc
   return;
 }
 
@@ -721,13 +609,8 @@
     VecScale(xv, c);
     return;
   }
-<<<<<<< HEAD
   
   VecAXPBY(zv, c, 0.0, xv); 
-=======
-
-  VecAXPBY(*zv, c, 0.0, *xv);
->>>>>>> d657e4dc
 
   return;
 }
@@ -738,15 +621,9 @@
   Vec zv = NV_PVEC_PTC(z);
 
   if(z != x)
-<<<<<<< HEAD
     VecCopy(xv, zv); /* copy x~>z */
   VecAbs(zv); 
   
-=======
-    VecCopy(*xv, *zv); /* copy x~>z */
-  VecAbs(*zv);
-
->>>>>>> d657e4dc
   return;
 }
 
@@ -779,15 +656,9 @@
   Vec xv = NV_PVEC_PTC(x);
   Vec yv = NV_PVEC_PTC(y);
   PetscScalar dotprod;
-<<<<<<< HEAD
   
   VecDot(xv, yv, &dotprod);
   
-=======
-
-  VecDot(*xv, *yv, &dotprod);
-
->>>>>>> d657e4dc
   return dotprod;
 }
 
@@ -795,15 +666,9 @@
 {
   Vec xv = NV_PVEC_PTC(x);
   PetscReal norm;
-<<<<<<< HEAD
   
   VecNorm(xv, NORM_INFINITY, &norm);
   
-=======
-
-  VecNorm(*xv, NORM_INFINITY, &norm);
-
->>>>>>> d657e4dc
   return norm;
 }
 
@@ -819,7 +684,6 @@
   PetscScalar *wd;
   PetscReal sum = ZERO;
   realtype global_sum;
-<<<<<<< HEAD
   
   VecGetArray(xv, &xd);
   VecGetArray(wv, &wd);
@@ -831,19 +695,6 @@
   
   global_sum = VAllReduce_Petsc(sum, 1, comm);
   return (SUNRsqrt(global_sum/N_global)); 
-=======
-
-  VecGetArray(*xv, &xd);
-  VecGetArray(*wv, &wd);
-  for (i = 0; i < N; i++) {
-    sum += PetscSqr(PetscAbsScalar(xd[i] * wd[i]));
-  }
-  VecRestoreArray(*xv, &xd);
-  VecRestoreArray(*wv, &wd);
-
-  global_sum = SUNMPI_Allreduce_scalar(sum, 1, comm);
-  return (SUNRsqrt(global_sum/N_global));
->>>>>>> d657e4dc
 }
 
 realtype N_VWrmsNormMask_Petsc(N_Vector x, N_Vector w, N_Vector id)
@@ -852,33 +703,19 @@
   sunindextype N        = NV_LOCLENGTH_PTC(x);
   sunindextype N_global = NV_GLOBLENGTH_PTC(x);
   MPI_Comm comm     = NV_COMM_PTC(x);
-<<<<<<< HEAD
   
   Vec xv = NV_PVEC_PTC(x);
   Vec wv = NV_PVEC_PTC(w);
   Vec idv = NV_PVEC_PTC(id);
-=======
-
-  Vec *xv = NV_PVEC_PTC(x);
-  Vec *wv = NV_PVEC_PTC(w);
-  Vec *idv = NV_PVEC_PTC(id);
->>>>>>> d657e4dc
   PetscScalar *xd;
   PetscScalar *wd;
   PetscScalar *idd;
   PetscReal sum = ZERO;
   realtype global_sum;
-<<<<<<< HEAD
   
   VecGetArray(xv, &xd);
   VecGetArray(wv, &wd);
   VecGetArray(idv, &idd);
-=======
-
-  VecGetArray(*xv, &xd);
-  VecGetArray(*wv, &wd);
-  VecGetArray(*idv, &idd);
->>>>>>> d657e4dc
   for (i = 0; i < N; i++) {
     PetscReal tag = (PetscReal) idd[i];
     if (tag > ZERO) {
@@ -898,15 +735,9 @@
   Vec xv = NV_PVEC_PTC(x);
   PetscReal minval;
   PetscInt i;
-<<<<<<< HEAD
   
   VecMin(xv, &i, &minval);
   
-=======
-
-  VecMin(*xv, &i, &minval);
-
->>>>>>> d657e4dc
   return minval;
 }
 
@@ -922,15 +753,9 @@
   PetscScalar *wd;
   PetscReal sum = ZERO;
   realtype global_sum;
-<<<<<<< HEAD
   
   VecGetArray(xv, &xd);
   VecGetArray(wv, &wd);
-=======
-
-  VecGetArray(*xv, &xd);
-  VecGetArray(*wv, &wd);
->>>>>>> d657e4dc
   for (i = 0; i < N; i++) {
     sum += PetscSqr(PetscAbsScalar(xd[i] * wd[i]));
   }
@@ -945,15 +770,9 @@
 {
   Vec xv = NV_PVEC_PTC(x);
   PetscReal norm;
-<<<<<<< HEAD
   
   VecNorm(xv, NORM_1, &norm);
   
-=======
-
-  VecNorm(*xv, NORM_1, &norm);
-
->>>>>>> d657e4dc
   return norm;
 }
 
@@ -961,13 +780,8 @@
 {
   sunindextype i;
   sunindextype N = NV_LOCLENGTH_PTC(x);
-<<<<<<< HEAD
   Vec xv = NV_PVEC_PTC(x);
   Vec zv = NV_PVEC_PTC(z);
-=======
-  Vec *xv = NV_PVEC_PTC(x);
-  Vec *zv = NV_PVEC_PTC(z);
->>>>>>> d657e4dc
   PetscReal cpet = c; /* <~ realtype should typedef to PETScReal */
   PetscScalar *xdata;
   PetscScalar *zdata;
@@ -993,15 +807,9 @@
   PetscScalar *xd;
   PetscScalar *zd;
   PetscReal val = ONE;
-<<<<<<< HEAD
   
   VecGetArray(xv, &xd);
   VecGetArray(zv, &zd);
-=======
-
-  VecGetArray(*xv, &xd);
-  VecGetArray(*zv, &zd);
->>>>>>> d657e4dc
   for (i = 0; i < N; i++) {
     if (xd[i] == ZERO)
       val = ZERO;
@@ -1024,33 +832,17 @@
   sunindextype i;
   sunindextype N = NV_LOCLENGTH_PTC(x);
   MPI_Comm comm = NV_COMM_PTC(x);
-<<<<<<< HEAD
   realtype minval = ONE;
   Vec xv = NV_PVEC_PTC(x);
   Vec cv = NV_PVEC_PTC(c);
   Vec mv = NV_PVEC_PTC(m);
-=======
-  realtype temp;
-  booleantype test;
-  Vec *xv = NV_PVEC_PTC(x);
-  Vec *cv = NV_PVEC_PTC(c);
-  Vec *mv = NV_PVEC_PTC(m);
->>>>>>> d657e4dc
   PetscScalar *xd;
   PetscScalar *cd;
   PetscScalar *md;
 
-<<<<<<< HEAD
   VecGetArray(xv, &xd);
   VecGetArray(cv, &cd);
   VecGetArray(mv, &md);
-=======
-  temp = ZERO;
-
-  VecGetArray(*xv, &xd);
-  VecGetArray(*cv, &cd);
-  VecGetArray(*mv, &md);
->>>>>>> d657e4dc
   for (i = 0; i < N; i++) {
     PetscReal cc = (PetscReal) cd[i]; /* <~ Drop imaginary parts if any. */
     PetscReal xx = (PetscReal) xd[i]; /* <~ Constraints defined on Re{x} */
@@ -1113,7 +905,6 @@
   return(SUNMPI_Allreduce_scalar(minval, 3, comm));
 }
 
-<<<<<<< HEAD
 
 /*
  * -----------------------------------------------------------------
@@ -1740,5 +1531,3 @@
 
   return(out);
 }
-=======
->>>>>>> d657e4dc
