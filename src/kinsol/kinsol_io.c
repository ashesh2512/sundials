--- conflicted
+++ resolved
@@ -84,7 +84,6 @@
   return(KIN_SUCCESS);
 }
 
-<<<<<<< HEAD
 /*
  * -----------------------------------------------------------------
  * Function : KINSetErrFilename
@@ -110,8 +109,6 @@
   return(KIN_SUCCESS);
 }
 
-=======
->>>>>>> e8a3e67e
 /*
  * -----------------------------------------------------------------
  * Function : KINSetPrintLevel
@@ -161,6 +158,7 @@
 
   return(KIN_SUCCESS);
 }
+
 
 /*
  * -----------------------------------------------------------------
@@ -231,28 +229,16 @@
 
 /*
  * -----------------------------------------------------------------
-<<<<<<< HEAD
- * Function : KINSetDampingFP
- * -----------------------------------------------------------------
- */
-
-int KINSetDampingFP(void *kinmem, realtype beta)
-=======
  * Function : KINSetDamping
  * -----------------------------------------------------------------
  */
 
 int KINSetDamping(void *kinmem, realtype beta)
->>>>>>> e8a3e67e
-{
-  KINMem kin_mem;
-
-  if (kinmem == NULL) {
-<<<<<<< HEAD
-    KINProcessError(NULL, KIN_MEM_NULL, "KINSOL", "KINSetDampingFP", MSG_NO_MEM);
-=======
+{
+  KINMem kin_mem;
+
+  if (kinmem == NULL) {
     KINProcessError(NULL, KIN_MEM_NULL, "KINSOL", "KINSetDamping", MSG_NO_MEM);
->>>>>>> e8a3e67e
     return(KIN_MEM_NULL);
   }
 
@@ -260,42 +246,25 @@
 
   /* check for illegal input value */
   if (beta <= ZERO) {
-<<<<<<< HEAD
-    KINProcessError(NULL, KIN_ILL_INPUT, "KINSOL", "KINSetDampingFP",
-=======
     KINProcessError(NULL, KIN_ILL_INPUT, "KINSOL", "KINSetDamping",
->>>>>>> e8a3e67e
                     "beta <= 0 illegal");
     return(KIN_ILL_INPUT);
   }
 
   if (beta < ONE) {
     /* enable damping */
-<<<<<<< HEAD
-    kin_mem->kin_beta_fp = beta;
-    kin_mem->kin_damp_fp = SUNTRUE;
-  } else {
-    /* disable damping */
-    kin_mem->kin_beta_fp = ONE;
-    kin_mem->kin_damp_fp = SUNFALSE;
-=======
     kin_mem->kin_beta    = beta;
     kin_mem->kin_damping = SUNTRUE;
   } else {
     /* disable damping */
     kin_mem->kin_beta    = ONE;
     kin_mem->kin_damping = SUNFALSE;
->>>>>>> e8a3e67e
-  }
-
-  return(KIN_SUCCESS);
-}
-
-
-<<<<<<< HEAD
-
-=======
->>>>>>> e8a3e67e
+  }
+
+  return(KIN_SUCCESS);
+}
+
+
 /*
  * -----------------------------------------------------------------
  * Function : KINSetMAA
@@ -344,11 +313,7 @@
   kin_mem = (KINMem) kinmem;
 
   /* check for illegal input value */
-<<<<<<< HEAD
-  if (delay < ZERO) {
-=======
   if (delay < 0) {
->>>>>>> e8a3e67e
     KINProcessError(NULL, KIN_ILL_INPUT, "KINSOL", "KINSetDelayAA",
                     "delay < 0 illegal");
     return(KIN_ILL_INPUT);
@@ -386,12 +351,12 @@
 
   if (beta < ONE) {
     /* enable damping */
-    kin_mem->kin_beta_aa = beta;
-    kin_mem->kin_damp_aa = SUNTRUE;
+    kin_mem->kin_beta_aa    = beta;
+    kin_mem->kin_damping_aa = SUNTRUE;
   } else {
     /* disable damping */
-    kin_mem->kin_beta_aa = ONE;
-    kin_mem->kin_damp_aa = SUNFALSE;
+    kin_mem->kin_beta_aa    = ONE;
+    kin_mem->kin_damping_aa = SUNFALSE;
   }
 
   return(KIN_SUCCESS);
@@ -400,28 +365,6 @@
 /*
  * -----------------------------------------------------------------
  * Function : KINSetReturnNewest
- * -----------------------------------------------------------------
- */
-
-int KINSetReturnNewest(void *kinmem, booleantype ret_newest)
-{
-  KINMem kin_mem;
-
-  if (kinmem == NULL) {
-    KINProcessError(NULL, KIN_MEM_NULL, "KINSOL", "KINSetReturnNewest", MSG_NO_MEM);
-    return(KIN_MEM_NULL);
-  }
-
-  kin_mem = (KINMem) kinmem;
-
-  kin_mem->kin_ret_newest = ret_newest;
-
-  return(KIN_SUCCESS);
-}
-
-/*
- * -----------------------------------------------------------------
- * Function : KINSetNumMaxIters
  * -----------------------------------------------------------------
  */
 
