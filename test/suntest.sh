#!/bin/bash
# ------------------------------------------------------------------------------
# Programmer(s): David J. Gardner @ LLNL
# ------------------------------------------------------------------------------
# SUNDIALS Copyright Start
# Copyright (c) 2002-2019, Lawrence Livermore National Security
# and Southern Methodist University.
# All rights reserved.
#
# See the top-level LICENSE and NOTICE files for details.
#
# SPDX-License-Identifier: BSD-3-Clause
# SUNDIALS Copyright End
# ------------------------------------------------------------------------------
# SUNDIALS regression testing script
#
# Usage: ./suntest.sh <real type> <index size> <library type> <TPL status>
#                     <test type> <build threads>
#
# Required Inputs:
<<<<<<< HEAD
#   <real type>  = SUNDIALS real type: single, double or extended
#   <index size> = SUNDIALS index size: 32 or 64
#   <TPL status> = Enable/disable third party libraries: ON or OFF
#   <test type>  = Test type: CONFIG (configure only), BUILD (compile only)
#                  STD (standard tests), or DEV (development test)
=======
#   <real type>  = SUNDIALS real type to build/test with:
#                    single   : single (32-bit) precision
#                    double   : double (64-bit) precision
#                    extended : extended (128-bit) precision
#   <index size> = SUNDIALS index size to build/test with:
#                    32       : 32-bit indices
#                    64       : 64-bit indices
#   <lib type>   = Which library type to test:
#                    static   : only build static libraries
#                    shared   : only build shared libraries
#                    both     : build static and shared simultaneously
#   <TPL status> = Enable/disable third party libraries:
#                    ON       : All possible TPLs enabled
#                    OFF      : No TPLs enabled
#   <test type>  = Test type to run:
#                    STD      : standard tests
#                    DEV      : development tests
#                    NONE     : no test, configure and compile only
>>>>>>> 1a23bd3c
#
# Optional Inputs:
#   <build threads> = number of threads to use in parallel build (default 1)
# ------------------------------------------------------------------------------

# check number of inputs
if [ "$#" -lt 5 ]; then
    echo "ERROR: FIVE (5) inputs required"
<<<<<<< HEAD
    echo "real type  : [single|double|extended]"
    echo "index size : [32|64]"
    echo "TPLs       : [ON|OFF]"
    echo "test type  : [CONFIG|BUILD|STD|DEV]"
    echo "memcheck   : [ON|OFF]"
=======
    echo "real type    : [single|double|extended]"
    echo "index size   : [32|64]"
    echo "library type : [static|shared|both]"
    echo "TPLs         : [ON|OFF]"
    echo "test type    : [STD|DEV|NONE]"
>>>>>>> 1a23bd3c
    exit 1
fi

realtype=$1     # precision for realtypes
indexsize=$2    # integer size for indices
<<<<<<< HEAD
tplstatus=$3    # enable/disable third party libraries
testtype=$4     # which test type to run
memcheck=$5     # memcheck test (make test_memcheck)
=======
libtype=$3      # library type to build
tplstatus=$4    # enable/disable third party libraries
testtype=$5     # run standard tests, dev tests, or no tests (compile only)
>>>>>>> 1a23bd3c
buildthreads=1  # default number threads for parallel builds

# check if the number of build threads was set
if [ "$#" -gt 5 ]; then
    buildthreads=$6
fi

# ------------------------------------------------------------------------------
# Check inputs
# ------------------------------------------------------------------------------

# set real types to test
case "$realtype" in
    single|double|extended) ;;
    *)
        echo "ERROR: Unknown real type option: $realtype"
        exit 1
        ;;
esac

# set index sizes to test
case "$indexsize" in
    32|64) ;;
    *)
        echo "ERROR: Unknown index size option: $indexsize"
        exit 1
        ;;
esac

# set library types
case "$libtype" in
    STATIC|Static|static)
        STATIC=ON
        SHARED=OFF
        ;;
    SHARED|Shared|shared)
        STATIC=OFF
        SHARED=ON
        ;;
    BOTH|Both|both)
        STATIC=ON
        SHARED=ON
        ;;
    *)
        echo "ERROR: Unknown library type: $libtype"
        exit 1
        ;;
esac

# set TPL status
case "$tplstatus" in
    ON|On|on)
        TPLs=ON
        ;;
    OFF|Off|off)
        TPLs=OFF
        ;;
    *)
        echo "ERROR: Unknown third party library status: $tplstatus"
        exit 1
        ;;
esac

# which tests to run (if any)
case "$testtype" in
    CONFIG|Config|config)
        # configure only, do not compile or test
        testtype=CONFIG
        devtests=OFF
        ;;
    BUILD|Build|build)
        # configure and compile only, do not test
        testtype=BUILD
        devtests=OFF
        ;;
    STD|Std|std)
        # configure, compile, and run standard tests
        testtype=STD
        devtests=OFF
        ;;
    DEV|Dev|dev)
        # configure, compile, and run development tests
        # NOTE: only double precision is supported at this time
        if [ "$realtype" != "double" ]; then
            echo -e "\nWARNING: Development tests only support realtype = double\n"
            testtype=STD
            devtests=OFF
        else
            testtype=DEV
            devtests=ON
        fi
        ;;
    *)
        echo "ERROR: Unknown test option: $testtype"
        exit 1
        ;;
esac

# which tests to run (if any)
case "$memcheck" in
    ON|On|on)
        echo -e "\nWARNING: OpenMP and PThreads vectors are disabled when memcheck is ON\n"
        memtest=ON
        OMPSTATUS=OFF
        PTSTATUS=OFF
        ;;
    OFF|Off|off)
        memtest=OFF
        OMPSTATUS=ON
        PTSTATUS=ON
        ;;
    *)
        echo "ERROR: Unknown memcheck option: $memcheck"
        exit 1
        ;;
esac

# ------------------------------------------------------------------------------
# Setup the test environment
# 1. User defined environment script
# 2. User's local environment script
# 3. User's global environment script
# 4. Sundials default environment script
# ------------------------------------------------------------------------------

if [ ! -z "$SUNDIALS_ENV" ]; then
    echo "Setting up environment with $SUNDIALS_ENV"
    source $SUNDIALS_ENV $realtype $indexsize
elif [ -f env.sh ]; then
    echo "Setting up environment with ./env.sh"
    source env.sh $realtype $indexsize
elif [ -f ~/.sundials_config/env.sh ]; then
    echo "Setting up environment with ~/.sundials_config/env.sh"
    source ~/.sundials_config/env.sh $realtype $indexsize
else
    echo "Setting up environment with ./env.default.sh"
    source env.default.sh $realtype $indexsize
fi

# check return value
if [ $? -ne 0 ]; then
    echo "environment setup failed"
    exit 1;
fi

# ------------------------------------------------------------------------------
# Check third party library settings
# ------------------------------------------------------------------------------

if [ "$TPLs" == "ON" ]; then

    # C and C++ standard flags to append
    CSTD="-std=c99"
    CXXSTD="-std=c++11"

    # CUDA
    CUDASTATUS=${CUDASTATUS:-"OFF"}

    # MPI
    MPISTATUS=${MPISTATUS:-"OFF"}
    if [ "$MPISTATUS" == "ON" ] && [ -z "$MPICC" ]; then
        echo "ERROR: MPISTATUS = ON but MPICC is not set"
        exit 1
    fi

    # BLAS
    BLASSTATUS=${BLASSTATUS:-"OFF"}
    if [ "$BLASSTATUS" == "ON" ] && [ -z "$BLASLIBS" ]; then
        echo "ERROR: BLASSTATUS = ON but BLASLIBS is not set"
        exit 1
    fi

    # LAPACK
    LAPACKSTATUS=${LAPACKSTATUS:-"OFF"}
    if [ "$LAPACKSTATUS" == "ON" ] && [ -z "$LAPACKLIBS" ]; then
        echo "ERROR: LAPACKSTATUS = ON but LAPACKLIBS is not set"
        exit 1
    fi

    # KLU
    KLUSTATUS=${KLUSTATUS:-"OFF"}
    if [ "$KLUSTATUS" == "ON" ] && [ -z "$KLUDIR" ]; then
        echo "ERROR: KLUSTATUS = ON but KLUDIR is not set"
        exit 1
    fi

    # SuperLU_MT
    SLUMTSTATUS=${SLUMTSTATUS:-"OFF"}
    if [ "$SLUMTSTATUS" == "ON" ] && [ -z "$SLUMTDIR" ]; then
        echo "ERROR: SLUMTSTATUS = ON but SLUMTDIR is not set"
        exit 1
    fi

    # SuperLU_DIST
    SLUDISTSTATUS=${SLUDISTSTATUS:-"OFF"}
    if [ "$SLUDISTSTATUS" == "ON" ] && [ -z "$SLUDISTDIR" ]; then
        echo "ERROR: SLUDISTSTATUS = ON but SLUDISTDIR is not set"
        exit 1
    fi

    # hypre
    HYPRESTATUS=${HYPRESTATUS:-"OFF"}
    if [ "$HYPRESTATUS" == "ON" ] && [ -z "$HYPREDIR" ]; then
        echo "ERROR: HYPRESTATUS = ON but HYPREDIR is not set"
        exit 1
    fi

    # PETSc
    PETSCSTATUS=${PETSCSTATUS:-"OFF"}
    if [ "$PETSCSTATUS" == "ON" ] && [ -z "$PETSCDIR" ]; then
        echo "ERROR: PETSCSTATUS = ON but PETSCDIR is not set"
        exit 1
    fi

else

    # C and C++ standard flags to append
    CSTD="-std=c90"
    CXXSTD="-std=c++11"

    # disable all TPLs
    MPISTATUS=OFF
    LAPACKSTATUS=OFF
    BLASSTATUS=OFF
    KLUSTATUS=OFF
    SLUMTSTATUS=OFF
    SLUDISTSTATUS=OFF
    HYPRESTATUS=OFF
    PETSCSTATUS=OFF
    CUDASTATUS=OFF

fi

# ------------------------------------------------------------------------------
# Setup test directories
# ------------------------------------------------------------------------------

# build and install directories
if [ "$TPLs" == "ON" ]; then
    builddir=build_${realtype}_${indexsize}_${libtype}_tpls
    installdir=install_${realtype}_${indexsize}_${libtype}_tpls
else
    builddir=build_${realtype}_${indexsize}_${libtype}
    installdir=install_${realtype}_${indexsize}_${libtype}
fi

# remove old build and install directories
\rm -rf $builddir
\rm -rf $installdir

# create and move to new build directory
mkdir $builddir
cd $builddir

# ------------------------------------------------------------------------------
# Configure SUNDIALS with CMake
# ------------------------------------------------------------------------------

echo "START CMAKE"
cmake \
    -D CMAKE_INSTALL_PREFIX="../$installdir" \
    \
    -D BUILD_STATIC_LIBS="${STATIC}" \
    -D BUILD_SHARED_LIBS="${SHARED}" \
    \
    -D BUILD_ARKODE=ON \
    -D BUILD_CVODE=ON \
    -D BUILD_CVODES=ON \
    -D BUILD_IDA=ON \
    -D BUILD_IDAS=ON \
    -D BUILD_KINSOL=ON \
    \
    -D SUNDIALS_PRECISION=$realtype \
    -D SUNDIALS_INDEX_SIZE=$indexsize \
    \
    -D F77_INTERFACE_ENABLE=ON \
    -D F2003_INTERFACE_ENABLE=ON \
    \
    -D EXAMPLES_ENABLE_C=ON \
    -D EXAMPLES_ENABLE_CXX=ON \
    -D EXAMPLES_ENABLE_F77=ON \
    -D EXAMPLES_ENABLE_F90=ON \
    -D EXAMPLES_ENABLE_CUDA=${CUDASTATUS} \
    \
    -D CMAKE_C_COMPILER=$CC \
    -D CMAKE_CXX_COMPILER=$CXX \
    -D CMAKE_Fortran_COMPILER=$FC \
    \
    -D CMAKE_C_FLAGS="${CFLAGS} ${CSTD}" \
    -D CMAKE_CXX_FLAGS="${CXXFLAGS} ${CXXSTD}" \
    -D CMAKE_Fortran_FLAGS="${FFLAGS}" \
    -D CUDA_NVCC_FLAGS="--compiler-options;-Wall;--compiler-options;-Werror" \
    -D CUDA_PROPAGATE_HOST_FLAGS=OFF \
    \
    -D OPENMP_ENABLE=${OMPSTATUS} \
    -D PTHREAD_ENABLE=${PTSTATUS} \
    -D CUDA_ENABLE=${CUDASTATUS} \
    -D RAJA_ENABLE=OFF \
    \
    -D MPI_ENABLE="${MPISTATUS}" \
    -D MPI_C_COMPILER="${MPICC}" \
    -D MPI_CXX_COMPILER="${MPICXX}" \
    -D MPI_Fortran_COMPILER="${MPIFC}" \
    -D MPIEXEC_EXECUTABLE="${MPIEXEC}" \
    \
    -D BLAS_ENABLE="${BLASSTATUS}" \
    -D BLAS_LIBRARIES="${BLASLIBS}" \
    \
    -D LAPACK_ENABLE="${LAPACKSTATUS}" \
    -D LAPACK_LIBRARIES="${LAPACKLIBS}" \
    \
    -D KLU_ENABLE="${KLUSTATUS}" \
    -D KLU_INCLUDE_DIR="${KLUDIR}/include" \
    -D KLU_LIBRARY_DIR="${KLUDIR}/lib" \
    \
    -D HYPRE_ENABLE="${HYPRESTATUS}" \
    -D HYPRE_INCLUDE_DIR="${HYPREDIR}/include" \
    -D HYPRE_LIBRARY_DIR="${HYPREDIR}/lib" \
    \
    -D PETSC_ENABLE="${PETSCSTATUS}" \
    -D PETSC_INCLUDE_DIR="${PETSCDIR}/include" \
    -D PETSC_LIBRARY_DIR="${PETSCDIR}/lib" \
    \
    -D SUPERLUMT_ENABLE="${SLUMTSTATUS}" \
    -D SUPERLUMT_INCLUDE_DIR="${SLUMTDIR}/SRC" \
    -D SUPERLUMT_LIBRARY_DIR="${SLUMTDIR}/lib" \
    -D SUPERLUMT_THREAD_TYPE=Pthread \
    \
    -D SUPERLUDIST_ENABLE="${SLUDISTSTATUS}" \
    -D SUPERLUDIST_INCLUDE_DIR="${SLUDISTDIR}/include" \
    -D SUPERLUDIST_LIBRARY_DIR="${SLUDISTDIR}/lib" \
    -D SUPERLUDIST_LIBRARIES="${BLASLIBS}" \
    -D SUPERLUDIST_OpenMP=ON \
    -D SKIP_OPENMP_DEVICE_CHECK=ON \
    \
    -D SUNDIALS_DEVTESTS="${devtests}" \
    \
    -D MEMORYCHECK_SUPPRESSIONS_FILE="${MPISUPP}" \
    ../../. 2>&1 | tee configure.log

# check cmake return code
rc=${PIPESTATUS[0]}
echo -e "\ncmake returned $rc\n" | tee -a configure.log
if [ $rc -ne 0 ]; then cd ..; exit 1; fi

# check if test type was configure only
if [ "$testtype" = "CONFIG" ]; then exit 0; fi

# ------------------------------------------------------------------------------
# Make SUNDIALS
# ------------------------------------------------------------------------------

echo "START MAKE"
make -j $buildthreads 2>&1 | tee make.log

# check make return code
rc=${PIPESTATUS[0]}
echo -e "\nmake returned $rc\n" | tee -a make.log
if [ $rc -ne 0 ]; then cd ..; exit 1; fi

# check if test type was build only
if [ "$testtype" = "BUILD" ]; then exit 0; fi

# ------------------------------------------------------------------------------
# Test SUNDIALS
# ------------------------------------------------------------------------------

# test sundials
echo "START TEST"
make test 2>&1 | tee test.log

# check make test return code
rc=${PIPESTATUS[0]}
echo -e "\nmake test returned $rc\n" | tee -a test.log
if [ $rc -ne 0 ]; then cd ..; exit 1; fi

# ------------------------------------------------------------------------------
# Test SUNDIALS with memcheck
# ------------------------------------------------------------------------------

if [ "$memtest" = "ON" ]; then
    # run tests with memcheck program
    echo "START TEST_MEMCHECK"
    make test_memcheck 2>&1 | tee test_memcheck.log

    # check make install return code
    rc=${PIPESTATUS[0]}
    echo -e "\nmake test_memcheck returned $rc\n" | tee -a test_memcheck.log
    if [ $rc -ne 0 ]; then exit 1; fi
fi

# ------------------------------------------------------------------------------
# Install SUNDIALS
# ------------------------------------------------------------------------------

# install sundials
echo "START INSTALL"
make install 2>&1 | tee install.log

# check make install return code
rc=${PIPESTATUS[0]}
echo -e "\nmake install returned $rc\n" | tee -a install.log
if [ $rc -ne 0 ]; then cd ..; exit 1; fi

# ------------------------------------------------------------------------------
# Test SUNDIALS Install
# ------------------------------------------------------------------------------

# smoke test for installation
echo "START TEST_INSTALL"
make test_install 2>&1 | tee test_install.log

# check make install return code
rc=${PIPESTATUS[0]}
echo -e "\nmake test_install returned $rc\n" | tee -a test_install.log
if [ $rc -ne 0 ]; then cd ..; exit 1; fi

# ------------------------------------------------------------------------------
# Return
# ------------------------------------------------------------------------------

# if we make it here all tests have passed
cd ..
exit 0<|MERGE_RESOLUTION|>--- conflicted
+++ resolved
@@ -15,16 +15,9 @@
 # SUNDIALS regression testing script
 #
 # Usage: ./suntest.sh <real type> <index size> <library type> <TPL status>
-#                     <test type> <build threads>
+#                     <test type> <memcheck> <build threads>
 #
 # Required Inputs:
-<<<<<<< HEAD
-#   <real type>  = SUNDIALS real type: single, double or extended
-#   <index size> = SUNDIALS index size: 32 or 64
-#   <TPL status> = Enable/disable third party libraries: ON or OFF
-#   <test type>  = Test type: CONFIG (configure only), BUILD (compile only)
-#                  STD (standard tests), or DEV (development test)
-=======
 #   <real type>  = SUNDIALS real type to build/test with:
 #                    single   : single (32-bit) precision
 #                    double   : double (64-bit) precision
@@ -40,50 +33,38 @@
 #                    ON       : All possible TPLs enabled
 #                    OFF      : No TPLs enabled
 #   <test type>  = Test type to run:
+#                    CONFIG   : configure only
+#                    BUILD    : build only
 #                    STD      : standard tests
-#                    DEV      : development tests
-#                    NONE     : no test, configure and compile only
->>>>>>> 1a23bd3c
+#                    DEV      : development tests only
 #
 # Optional Inputs:
 #   <build threads> = number of threads to use in parallel build (default 1)
 # ------------------------------------------------------------------------------
 
 # check number of inputs
-if [ "$#" -lt 5 ]; then
-    echo "ERROR: FIVE (5) inputs required"
-<<<<<<< HEAD
-    echo "real type  : [single|double|extended]"
-    echo "index size : [32|64]"
-    echo "TPLs       : [ON|OFF]"
-    echo "test type  : [CONFIG|BUILD|STD|DEV]"
-    echo "memcheck   : [ON|OFF]"
-=======
+if [ "$#" -lt 6 ]; then
+    echo "ERROR: SIX (6) inputs required"
     echo "real type    : [single|double|extended]"
     echo "index size   : [32|64]"
     echo "library type : [static|shared|both]"
     echo "TPLs         : [ON|OFF]"
-    echo "test type    : [STD|DEV|NONE]"
->>>>>>> 1a23bd3c
+    echo "test type    : [CONFIG|BUILD|STD|DEV]"
+    echo "memcheck     : [ON|OFF]"
     exit 1
 fi
 
 realtype=$1     # precision for realtypes
 indexsize=$2    # integer size for indices
-<<<<<<< HEAD
-tplstatus=$3    # enable/disable third party libraries
-testtype=$4     # which test type to run
-memcheck=$5     # memcheck test (make test_memcheck)
-=======
 libtype=$3      # library type to build
 tplstatus=$4    # enable/disable third party libraries
-testtype=$5     # run standard tests, dev tests, or no tests (compile only)
->>>>>>> 1a23bd3c
+testtype=$5     # which test type to run
+memcheck=$6     # memcheck test (make test_memcheck)
 buildthreads=1  # default number threads for parallel builds
 
 # check if the number of build threads was set
-if [ "$#" -gt 5 ]; then
-    buildthreads=$6
+if [ "$#" -gt 6 ]; then
+    buildthreads=$7
 fi
 
 # ------------------------------------------------------------------------------
@@ -425,7 +406,7 @@
 if [ $rc -ne 0 ]; then cd ..; exit 1; fi
 
 # check if test type was configure only
-if [ "$testtype" = "CONFIG" ]; then exit 0; fi
+if [ "$testtype" = "CONFIG" ]; then cd ..; exit 0; fi
 
 # ------------------------------------------------------------------------------
 # Make SUNDIALS
@@ -440,7 +421,7 @@
 if [ $rc -ne 0 ]; then cd ..; exit 1; fi
 
 # check if test type was build only
-if [ "$testtype" = "BUILD" ]; then exit 0; fi
+if [ "$testtype" = "BUILD" ]; then cd ..; exit 0; fi
 
 # ------------------------------------------------------------------------------
 # Test SUNDIALS
@@ -467,7 +448,7 @@
     # check make install return code
     rc=${PIPESTATUS[0]}
     echo -e "\nmake test_memcheck returned $rc\n" | tee -a test_memcheck.log
-    if [ $rc -ne 0 ]; then exit 1; fi
+    if [ $rc -ne 0 ]; then cd ..; exit 1; fi
 fi
 
 # ------------------------------------------------------------------------------
