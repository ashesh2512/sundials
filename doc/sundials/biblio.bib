--- conflicted
+++ resolved
@@ -1600,7 +1600,19 @@
   publisher={Elsevier}
 }
 
-<<<<<<< HEAD
+%
+% MAGMA linear solvers
+%
+
+@Misc{magma_site,
+  title = {{MAGMA: Matrix Algebra on GPU and Multicore Architectures}},
+  howpublished = {https://icl.utk.edu/magma/index.html}
+}
+
+%
+% Low synchronization orthogonalization routines
+%
+
 @article{lowSyncGMRES,
   title = {Low synchronization Gram-Schmidt and GMRES algorithms},
   author = {Swirydowicz, Kasia and Langou, Julien and Ananthan, Shreyas and Yang, Ulrike and Thomas, Stephen},
@@ -1615,13 +1627,4 @@
   booktitle={PARCO},
   pages={221--228},
   year={2005}
-=======
-%
-% MAGMA linear solvers
-%
-
-@Misc{magma_site,
-  title = {{MAGMA: Matrix Algebra on GPU and Multicore Architectures}},
-  howpublished = {https://icl.utk.edu/magma/index.html}
->>>>>>> f1cf2d0a
 }