% This is a shared SUNDIALS TEX file with description of
% the CUDA nvector implementation
%
The {\nveccuda} module is an experimental implementation of {\nvector} in the {\cuda} language. 
The module allows for {\sundials} vector kernels to run on GPU devices. It is intended for users 
who are already familiar with {\cuda} and GPU programming. Building this vector 
module requires a CUDA compiler and, by extension, a C++ compiler. The class \id{Vector} 
in namespace \id{suncudavec} manages vector data layout: 
\begin{verbatim} 
template <class T, class I>
class Vector {
  I size_;
  I mem_size_;
  T* h_vec_;
  T* d_vec_;
  StreamPartitioning<T, I>* partStream_;
  ReducePartitioning<T, I>* partReduce_;
  bool ownPartitioning_;
  
  ...
};
\end{verbatim}
<<<<<<< HEAD
The class memebers are vector size (length), size of the vector data memory block, pointers
=======
The class members are vector size (length), size of the vector data memory block, pointers
>>>>>>> 40a82bf8
to vector data on the host and on the device, pointers to classes \id{StreamPartitioning}
and \id{ReducePartitioning}, which handle thread partitioning for streaming and 
reduction vector kernels, respectively, and a boolean flag that signals if the
vector owns the thread partitioning. The class \id{Vector} inherits from the empty structure
\begin{verbatim} 
struct _N_VectorContent_Cuda {
};
\end{verbatim}
to interface the C++ class with the {\nvector} C code. When instantiated, the class
\id{Vector} will allocate memory on both the host and the device. Due to the rapid
progress of {\cuda} development, we expect that the \id{suncudavec::Vector}
class will change frequently in future {\sundials} releases. The code is
structured so that it can tolerate significant changes in the 
\id{suncudavec::Vector} class without requiring changes to the user API.

%%
%%--------------------------------------------

The header file to be included when using this module is \id{nvector\_cuda.h}.
Unlike other native {\sundials} vector types, {\nveccuda} does not provide macros 
to access its member variables.
Note that {\nveccuda} requires {\sundials} to be built with {\mpi} support.


%%
%%--------------------------------------------
%%
The {\nveccuda} module defines implementations of all vector operations listed 
in Table \ref{t:nvecops}, except for \verb|N_VGetArrayPointer| and 
\verb|N_VSetArrayPointer|. 
As such, this vector cannot be used with {\sundials} Fortran interfaces,
nor with {\sundials} direct solvers and preconditioners. This support
will be added in subsequent {\sundials} releases. 
The {\nveccuda} module provides separate functions to access data on the host
and on the device. It also provides methods for copying from the host to 
the device and vice versa. Usage examples of {\nveccuda} are provided in
some example programs for {\cvode} \cite{cvode_ex}.

The names of vector operations are obtained from those in 
Table \ref{t:nvecops} by appending the suffix \id{\_Cuda} (e.g. \id{N\_VDestroy\_Cuda}).
The module {\nveccuda}  provides the following additional user-callable routines:
%%
%%
\begin{itemize}

  
%%--------------------------------------

\item \ID{N\_VNew\_Cuda}
 
  This function creates and allocates memory for a {\cuda} \id{N\_Vector}.
  The memory is allocated on both host and device. Its only argument is the 
  vector length. 

\begin{verbatim}
N_Vector N_VNew_Cuda(sunindextype vec_length);
\end{verbatim}

  
%%--------------------------------------

\item \ID{N\_VNewEmpty\_Cuda}
 
  This function creates a new {\nvector} wrapper with the pointer to
  the wrapped {\cuda} vector set to (\id{NULL}). It is used by the 
  \id{N\_VNew\_Cuda}, \id{N\_VMake\_Cuda}, and \id{N\_VClone\_Cuda} 
  implementations. 

\begin{verbatim}
N_Vector N_VNewEmpty_Cuda(sunindextype vec_length);
\end{verbatim}

  
%%--------------------------------------

\item \ID{N\_VMake\_Cuda}
  
  This function creates and allocates memory for an {\nveccuda}
  wrapper around a user-provided \id{suncudavec::Vector} class. 
  Its only argument is of type \id{N\_VectorContent\_Cuda}, which
  is the pointer to the class.

\begin{verbatim}
N_Vector N_VMake_Cuda(N_VectorContent_Cuda c);
\end{verbatim}

%%--------------------------------------


\item \ID{N\_VCloneVectorArray\_Cuda}
 
  This function creates (by cloning) an array of \id{count} {\nveccuda} vectors.
 
\begin{verbatim}
N_Vector *N_VCloneVectorArray_Cuda(int count, N_Vector w);
\end{verbatim}

%%--------------------------------------

\item \ID{N\_VCloneVectorArrayEmpty\_Cuda}
 
  This function creates (by cloning) an array of \id{count} {\nveccuda} vectors,
  each with pointers to {\cuda} vectors set to (\id{NULL}).
 
\begin{verbatim}
N_Vector *N_VCloneEmptyVectorArray_Cuda(int count, N_Vector w);
\end{verbatim}

%%--------------------------------------

\item \ID{N\_VDestroyVectorArray\_Cuda}
 
 This function frees memory allocated for the array of \id{count} variables of
 type \id{N\_Vector} created with \id{N\_VCloneVectorArray\_Cuda} or with
 \id{N\_VCloneVectorArrayEmpty\_Cuda}.
 

 \verb|void N_VDestroyVectorArray_Cuda(N_Vector *vs, int count);|

%%--------------------------------------

\item \ID{N\_VGetLength\_Cuda}
 
 This function returns the length of the vector.

 \verb|sunindextype N_VGetLength_Cuda(N_Vector v);|

%%--------------------------------------

\item \ID{N\_VGetHostArrayPointer\_Cuda}
 
 This function returns a pointer to the vector data on the host.

 \verb|realtype *N_VGetHostArrayPointer_Cuda(N_Vector v);|


%%--------------------------------------

\item \ID{N\_VGetDeviceArrayPointer\_Cuda}
 
 This function returns a pointer to the vector data on the device.

 \verb|realtype *N_VGetDeviceArrayPointer_Cuda(N_Vector v);|


%%--------------------------------------

\item \ID{N\_VCopyToDevice\_Cuda}
 
 This function copies host vector data to the device.

 \verb|realtype *N_VCopyToDevice_Cuda(N_Vector v);|


%%--------------------------------------

\item \ID{N\_VCopyFromDevice\_Cuda}
 
 This function copies vector data from the device to the host.

 \verb|realtype *N_VCopyFromDevice_Cuda(N_Vector v);|


%%--------------------------------------

\item \ID{N\_VPrint\_Cuda}
  
  This function prints the content of a wrapped {\cuda} vector to stdout.
 
    
  \verb|void N_VPrint_Cuda(N_Vector v);|


\end{itemize}
%%
%%------------------------------------
%%
\paragraph{\bf Notes} 
           
\begin{itemize}
                                        
\item
  When there is a need to access components of an \id{N\_Vector\_Cuda}, \id{v}, 
  it is recommeded to use functions \id{N\_VGetDeviceArrayPointer\_Cuda} or 
  \id{N\_VGetHostArrayPointer\_Cuda}.        
                                                               
% \item
%   {\warn}Unlike in other {\nvector} implementations, vector data will always be
%   deleted when invoking \id{N\_VDestroy\_Cuda} and \id{N\_VDestroyVectorArray\_Cuda},
%   even when the vector is created using \id{N\_VMake\_Cuda}. It is user's responsibility
%   to track memory allocations and deletions when using \id{N\_VMake\_Cuda}.

\item
  {\warn}To maximize efficiency, vector operations in the {\nveccuda} implementation
  that have more than one \id{N\_Vector} argument do not check for
  consistent internal representations of these vectors. It is the user's 
  responsibility to ensure that such routines are called with \id{N\_Vector}
  arguments that were all created with the same internal representations.

\end{itemize}
<|MERGE_RESOLUTION|>--- conflicted
+++ resolved
@@ -20,11 +20,8 @@
   ...
 };
 \end{verbatim}
-<<<<<<< HEAD
-The class memebers are vector size (length), size of the vector data memory block, pointers
-=======
+
 The class members are vector size (length), size of the vector data memory block, pointers
->>>>>>> 40a82bf8
 to vector data on the host and on the device, pointers to classes \id{StreamPartitioning}
 and \id{ReducePartitioning}, which handle thread partitioning for streaming and 
 reduction vector kernels, respectively, and a boolean flag that signals if the
